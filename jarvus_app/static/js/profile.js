// Safe console logging to prevent EIO errors
function safeLog(...args) {
  try {
    console.log(...args);
  } catch (e) {
    // Ignore EIO errors from console output
  }
}

function safeWarn(...args) {
  try {
    console.warn(...args);
  } catch (e) {
    // Ignore EIO errors from console output
  }
}

function safeError(...args) {
  try {
    console.error(...args);
  } catch (e) {
    // Ignore EIO errors from console output
  }
}

// Profile page functionality
document.addEventListener('DOMContentLoaded', function() {
    // Handle basic info form submission
    const basicInfoForm = document.getElementById('basic-info-form');
    if (basicInfoForm) {
        basicInfoForm.addEventListener('submit', handleProfileUpdate);
    }

    // Handle name input changes
    const nameInput = document.getElementById('name');
    if (nameInput) {
        let debounceTimer;
        nameInput.addEventListener('input', function() {
            clearTimeout(debounceTimer);
            debounceTimer = setTimeout(() => {
                handleProfileUpdate(new Event('submit'));
            }, 500); // Wait 500ms after user stops typing
        });
    }

    // Connection handling
    window.connectService = function(service) {
        // Handle all Google services
        const googleServices = ['gmail', 'google_docs', 'google_sheets', 'google_slides', 'google_drive', 'google_calendar'];
        
        if (googleServices.includes(service)) {
            // Open Pipedream Connect Link directly in the same window
            window.location.href = `/connect/${service}`;
        } else {
            showComingSoon();
        }
    }
    
    window.connectNotion = function() { showComingSoon(); }
    window.connectSlack = function() { showComingSoon(); }
    window.connectZoom = function() { showComingSoon(); }

    window.disconnectNotion = function() { disconnectService('notion'); }
    window.disconnectSlack = function() { disconnectService('slack'); }
    window.disconnectZoom = function() { disconnectService('zoom'); }

<<<<<<< HEAD
//     // Generic: For every tool marked as connected, call /api/connect_tool
//     const toolNames = ['docs', 'notion', 'slack', 'zoom']; // Add future tools here
//     toolNames.forEach(tool => {
//         if (window[tool.replace('-', '_') + 'Connected']) {
//             fetch('/api/connect_tool', {
//                 method: 'POST',
//                 headers: { 'Content-Type': 'application/json' },
//                 body: JSON.stringify({ tool_name: tool })
//             })
//             .then(res => res.json())
//             .then(data => {
//                 if (!data.success) {
//                     console.error(`Failed to connect ${tool} tool:`, data.error);
//                 }
//             })
//             .catch(err => {
//                 console.error(`Error connecting ${tool} tool:`, err);
//             });
//         }
//     });
=======
    // Generic: For every tool marked as connected, call /api/connect_tool
    const toolNames = ['google-workspace', 'notion', 'slack', 'zoom']; // Add future tools here
    toolNames.forEach(tool => {
        if (window[tool.replace('-', '_') + 'Connected']) {
            fetch('/api/connect_tool', {
                method: 'POST',
                headers: { 'Content-Type': 'application/json' },
                body: JSON.stringify({ tool_name: tool })
            })
            .then(res => res.json())
            .then(data => {
                if (!data.success) {
                    safeError(`Failed to connect ${tool} tool:`, data.error);
                }
            })
            .catch(err => {
                safeError(`Error connecting ${tool} tool:`, err);
            });
        }
    });
>>>>>>> bd16b55c
});

function handleProfileUpdate(e) {
    e.preventDefault();
    
    const name = document.getElementById('name').value;
    const email = document.getElementById('email').value;
    
    fetch('/api/update_profile', {
        method: 'POST',
        headers: {
            'Content-Type': 'application/json'
        },
        body: JSON.stringify({
            name: name,
            email: email
        })
    })
    .then(response => response.json())
    .then(data => {
        if (data.success) {
            // Update the welcome message
            document.querySelector('.profile-hero h1').textContent = `Welcome! ${name}`;
            // Only show alert if it was a form submission (not a name input change)
            if (e.type === 'submit') {
                alert('Profile updated successfully!');
            }
        } else {
            alert(data.error || 'Failed to update profile');
        }
    })
    .catch(error => {
        safeError('Error:', error);
        alert('An error occurred while updating your profile');
    });
}

function showComingSoon() {
    const popup = document.getElementById('comingSoonPopup');
    popup.classList.add('show');
    setTimeout(() => {
        popup.classList.remove('show');
    }, 2000); // Hide after 2 seconds
}

function disconnectService(service) {
<<<<<<< HEAD
=======
    safeLog('Attempting to disconnect:', service);
>>>>>>> bd16b55c
    fetch(`/disconnect/${service}`, {
        method: 'POST',
        headers: {
            'Content-Type': 'application/json'
        }
    })
    .then(response => response.json())
    .then(data => {
<<<<<<< HEAD
=======
        safeLog('Disconnect API response:', data);
>>>>>>> bd16b55c
        if (data.success) {
            window.location.reload();
        } else {
            alert('Failed to disconnect service: ' + (data.error || 'Unknown error'));
        }
    })
    .catch(error => {
        safeError('Error during disconnect API call:', error);
        alert('An error occurred while trying to disconnect.');
    });
} <|MERGE_RESOLUTION|>--- conflicted
+++ resolved
@@ -64,7 +64,6 @@
     window.disconnectSlack = function() { disconnectService('slack'); }
     window.disconnectZoom = function() { disconnectService('zoom'); }
 
-<<<<<<< HEAD
 //     // Generic: For every tool marked as connected, call /api/connect_tool
 //     const toolNames = ['docs', 'notion', 'slack', 'zoom']; // Add future tools here
 //     toolNames.forEach(tool => {
@@ -85,28 +84,6 @@
 //             });
 //         }
 //     });
-=======
-    // Generic: For every tool marked as connected, call /api/connect_tool
-    const toolNames = ['google-workspace', 'notion', 'slack', 'zoom']; // Add future tools here
-    toolNames.forEach(tool => {
-        if (window[tool.replace('-', '_') + 'Connected']) {
-            fetch('/api/connect_tool', {
-                method: 'POST',
-                headers: { 'Content-Type': 'application/json' },
-                body: JSON.stringify({ tool_name: tool })
-            })
-            .then(res => res.json())
-            .then(data => {
-                if (!data.success) {
-                    safeError(`Failed to connect ${tool} tool:`, data.error);
-                }
-            })
-            .catch(err => {
-                safeError(`Error connecting ${tool} tool:`, err);
-            });
-        }
-    });
->>>>>>> bd16b55c
 });
 
 function handleProfileUpdate(e) {
@@ -153,10 +130,6 @@
 }
 
 function disconnectService(service) {
-<<<<<<< HEAD
-=======
-    safeLog('Attempting to disconnect:', service);
->>>>>>> bd16b55c
     fetch(`/disconnect/${service}`, {
         method: 'POST',
         headers: {
@@ -165,10 +138,6 @@
     })
     .then(response => response.json())
     .then(data => {
-<<<<<<< HEAD
-=======
-        safeLog('Disconnect API response:', data);
->>>>>>> bd16b55c
         if (data.success) {
             window.location.reload();
         } else {

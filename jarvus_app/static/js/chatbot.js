let selectedTools = [];
let currentAgentId = null;
let currentTask = null;

// Store connection status dynamically from window.toolSlugs
const connectedTools = {};
if (window.toolSlugs) {
  window.toolSlugs.forEach(slug => {
    const varName = slug + 'Connected';
    connectedTools[slug] = window[varName] || false;
  });
}
  
// Safe console logging to prevent EIO errors
function safeLog(...args) {
  try {
    console.log(...args);
  } catch (e) {
    // Ignore EIO errors from console output
  }
}

function safeWarn(...args) {
  try {
    console.warn(...args);
  } catch (e) {
    // Ignore EIO errors from console output
  }
}

function safeError(...args) {
  try {
    console.error(...args);
  } catch (e) {
    // Ignore EIO errors from console output
  }
}

// Helper to append a message bubble into #chat-history
function appendMessage(who, text) {
    safeLog(`appendMessage called - who: ${who}, text length: ${text ? text.length : 0}`);
    const history = document.getElementById('chat-history');
    const wrapper = document.createElement('div');
    wrapper.classList.add('message', who);
  
    const p = document.createElement('p');
    if (who === 'bot' && window.marked) {
        // Render markdown for bot replies
        p.innerHTML = window.marked.parse(text);
    } else {
        // Render plain text with line breaks for user
        p.innerHTML = text.replace(/\n/g, '<br>');
    }
    wrapper.appendChild(p);
  
    history.appendChild(wrapper);
    history.scrollTop = history.scrollHeight;
    
    safeLog(`Message appended successfully - wrapper:`, wrapper);
  
    return wrapper;
}

// --- NEW: Agent and History Management Functions ---

async function createAgent(name, tools = [], description = '') {
    try {
        const res = await fetch('/chatbot/agents', {
            method: 'POST',
            headers: { 'Content-Type': 'application/json' },
            body: JSON.stringify({ 
                name: name,
                tools: tools,
                description: description
            })
        });
        if (!res.ok) {
            const errData = await res.json();
            throw new Error(errData.error || `Status ${res.status}`);
        }
        const newAgent = await res.json();
        
        // Add the new agent to the top of the list
        const chatList = document.querySelector('.chat-list');
        const newChatItem = document.createElement('div');
        newChatItem.classList.add('chat-item');
        newChatItem.dataset.agentId = newAgent.id;
        
        // Create the agent name span
        const agentName = document.createElement('span');
        agentName.classList.add('agent-name');
        agentName.textContent = newAgent.name;
        
        // Create the delete button
        const deleteBtn = document.createElement('button');
        deleteBtn.classList.add('delete-agent-btn');
        deleteBtn.title = 'Delete agent';
        deleteBtn.onclick = () => deleteAgent(newAgent.id);
        deleteBtn.innerHTML = `
            <svg class="trash-icon" viewBox="0 0 24 24" fill="none" xmlns="http://www.w3.org/2000/svg">
                <path d="M3 6h18M8 6V4a2 2 0 012-2h4a2 2 0 012 2v2m3 0v14a2 2 0 01-2 2H7a2 2 0 01-2-2V6h14z" stroke="currentColor" stroke-width="2" stroke-linecap="round" stroke-linejoin="round"/>
            </svg>
        `;
        
        // Append elements to the chat item
        newChatItem.appendChild(agentName);
        newChatItem.appendChild(deleteBtn);
        
        chatList.prepend(newChatItem);
        
        // Automatically select the new agent
        await loadAgentHistory(newAgent.id, newAgent.name);

    } catch (err) {
        safeError('Failed to create agent:', err);
        alert(`Error creating agent: ${err.message}`);
    }
}

async function loadAgentHistory(agentId, agentName = null) {
    if (!agentId) {
        document.getElementById('chat-history').innerHTML = '';
        // Reset greeting to default
        updateGreeting('Select an agent to start chatting', 'Choose an agent from the sidebar or create a new one');
        return;
    }
    currentAgentId = agentId;

    // Visually highlight the active agent
    document.querySelectorAll('.chat-item').forEach(item => {
        item.classList.toggle('active', item.dataset.agentId == agentId);
    });

    // Update greeting with agent name
    if (agentName) {
        updateGreeting(`${agentName}`, `Ready to help you with your tasks`);
    } else {
        // If no agent name provided, try to get it from the DOM
        const activeItem = document.querySelector(`.chat-item[data-agent-id="${agentId}"]`);
        if (activeItem) {
            const nameElement = activeItem.querySelector('.agent-name');
            if (nameElement) {
                updateGreeting(`Chat with ${nameElement.textContent}`, `Ready to help you with your tasks`);
            }
        }
    }

    try {
        const res = await fetch(`/chatbot/agents/${agentId}/history`);
        if (!res.ok) throw new Error(`Status ${res.status}`);
        
        const data = await res.json();
        const history = data.history || [];
        
        const chatHistoryEl = document.getElementById('chat-history');
        chatHistoryEl.innerHTML = '';
  
        history.forEach(msg => {
            const cssRole = msg.role === 'user' ? 'user' : 'bot';
            appendMessage(cssRole, msg.content);
        });
    } catch (err) {
        safeError(`Failed to load history for agent ${agentId}:`, err);
    }
}

function updateGreeting(title, subtitle) {
    const greetingTitle = document.getElementById('agent-greeting');
    const greetingSubtitle = document.getElementById('agent-subtitle');
    
    if (greetingTitle) {
        greetingTitle.textContent = title;
    }
    if (greetingSubtitle) {
        greetingSubtitle.textContent = subtitle;
    }
}

// Load available tools into the agent creation view
function loadAvailableTools() {
    const toolListContainer = document.getElementById('agent-creation-tool-list');
    if (!toolListContainer) return; 
    
    toolListContainer.innerHTML = '';
    let hasConnected = false;
  
    for (const [tool, ok] of Object.entries(connectedTools)) {
        if (ok) {
            hasConnected = true;
            const item = document.createElement('div');
            item.classList.add('tool-item');
            item.innerHTML = `
              <span>${tool[0].toUpperCase() + tool.slice(1)}</span>
              <span class="checkmark" style="display:none">✓</span>
            `;
            toolListContainer.appendChild(item);
        }
    }
  
    if (!hasConnected) {
        const msg = document.createElement('div');
        msg.classList.add('tool-item');
        msg.textContent = 'No tools connected';
        toolListContainer.appendChild(msg);
    }
}
  
// Send user message and update UI
async function sendCommand() {
    const inputEl = document.getElementById('chat-input');
    const raw = inputEl.value.trim();
    if (!raw) return;
    if (!currentAgentId) {
        alert('Please select an agent before starting a chat.');
        return;
    }
  
    appendMessage('user', raw);
    inputEl.value = '';
    inputEl.focus();
  
    const thinkingMsg = appendMessage('bot', '…');
  
    // Get the web search toggle state
    const webSearchToggle = document.getElementById('web-search-toggle');
    const webSearchEnabled = webSearchToggle ? webSearchToggle.checked : true;

    const options = {
        method: 'POST',
        headers: { 'Content-Type': 'application/json' },
        body: JSON.stringify({ 
            message: raw,
            agent_id: currentAgentId,
            web_search_enabled: webSearchEnabled
        })
    };
  
    try {
        const res = await fetch('/chatbot/send', options);
        safeLog('Raw response:', res);
        const data = await res.json();
        safeLog('Parsed data:', data);
        safeLog('Response content:', data.response);
        safeLog('Response length:', data.response ? data.response.length : 0);
        thinkingMsg.remove();

        if (data.error) {
            safeLog('Error in response:', data.error);
            appendMessage('bot', `⚠️ Error: ${data.error}`);
            return;
        }

        // Updated: handle new response format
        if (data.response) {
            safeLog('Appending bot message:', data.response.substring(0, 100) + '...');
            appendMessage('bot', data.response);
        } else if (Array.isArray(data.new_messages)) {
            safeLog('Processing new_messages array:', data.new_messages);
            data.new_messages.forEach(msg => {
                if (typeof msg === 'string') {
                    appendMessage('bot', msg);
                } else if (msg.role && msg.content) {
                    const cls = msg.role === 'user' ? 'user' : 'bot';
                    appendMessage(cls, msg.content);
                }
            });
        } else {
            safeLog('No response or new_messages found in data:', data);
        }
    } catch (err) {
        safeError('Fetch error:', err);
        thinkingMsg.remove();
        appendMessage('bot', '⚠️ Error: Failed to get response from the assistant.');
    }
}

async function deleteAgent(agentId) {
    if (!confirm('Are you sure you want to delete this agent? This action cannot be undone.')) {
        return;
    }
    
    try {
        const res = await fetch(`/chatbot/agents/${agentId}`, {
            method: 'DELETE',
            headers: { 'Content-Type': 'application/json' }
        });
        
        if (!res.ok) {
            const errData = await res.json();
            throw new Error(errData.error || `Status ${res.status}`);
        }
        
        // Remove from UI
        const chatItem = document.querySelector(`.chat-item[data-agent-id="${agentId}"]`);
        if (chatItem) {
            chatItem.remove();
        }
        
        // If this was the currently selected agent, clear the chat
        if (currentAgentId == agentId) {
            await loadAgentHistory(null);
        }
        
        // Show success message
        alert('Agent deleted successfully');
        
    } catch (err) {
        safeError('Failed to delete agent:', err);
        alert(`Error deleting agent: ${err.message}`);
    }
}

// Auto-resize textarea function
function autoResizeTextarea(textarea) {
    textarea.style.height = 'auto';
    textarea.style.height = textarea.scrollHeight + 'px';
}

// --- NEW: Workflow Tab Management ---
function initWorkflowTabs() {
    const tabs = document.querySelectorAll('.workflow-tab');
    const sections = document.querySelectorAll('.workflow-section');
    
    tabs.forEach(tab => {
        tab.addEventListener('click', () => {
            const targetTab = tab.dataset.tab;
            // Remove active class from all tabs and sections
            tabs.forEach(t => t.classList.remove('active'));
            sections.forEach(s => s.classList.remove('active'));
            // Add active class to clicked tab and corresponding section
            tab.classList.add('active');
            // Map tab name to section ID
            let sectionId = '';
            switch (targetTab) {
                case 'all-workflows':
                    sectionId = 'all-workflows';
                    break;
                case 'running':
                    sectionId = 'running-workflows';
                    break;
                case 'requires-review':
                    sectionId = 'requires-review-workflows';
                    break;
                case 'recently-ran':
                    sectionId = 'recently-ran-workflows';
                    break;
                default:
                    sectionId = 'all-workflows';
            }
            const section = document.getElementById(sectionId);
            if (section) section.classList.add('active');
            // Load appropriate workflows for the selected tab
            loadWorkflowsForTab(targetTab);
        });
    });
}

// Load workflows for specific tab
async function loadWorkflowsForTab(tabName) {
    try {
        const response = await fetch('/api/workflows/status-summary');
        if (!response.ok) {
            throw new Error(`HTTP error! status: ${response.status}`);
        }
        
        const data = await response.json();
        if (!data.success) {
            throw new Error(data.error || 'Failed to load workflow summary');
        }
        
        const summary = data.summary;
        let workflows = [];
        
        switch (tabName) {
            case 'all-workflows':
                workflows = summary.all_workflows;
                break;
            case 'running':
                workflows = summary.running_workflows;
                break;
            case 'requires-review':
                workflows = summary.requires_review_workflows;
                break;
            case 'recently-ran':
                workflows = summary.recently_ran_workflows;
                break;
            default:
                workflows = summary.all_workflows;
        }
        
        // Display workflows in the appropriate container
        const containerId = tabName + '-workflow-list';
        const container = document.getElementById(containerId);
        if (container) {
            displayWorkflowsInContainer(workflows, container, tabName);
        }
        
    } catch (error) {
        safeError('Failed to load workflows for tab:', error);
        // Show error message in the container
        const containerId = tabName + '-workflow-list';
        const container = document.getElementById(containerId);
        if (container) {
            container.innerHTML = '<div class="workflow-item"><div class="workflow-details"><div class="workflow-name">Error loading workflows</div><div class="workflow-desc">Please try again</div></div></div>';
        }
    }
}

// Display workflows in a specific container
function displayWorkflowsInContainer(workflows, container, tabName) {
    if (!container) return;
    
    container.innerHTML = '';
    
    if (workflows.length === 0) {
        let emptyMessage = '';
        switch (tabName) {
            case 'all-workflows':
                emptyMessage = 'No workflows yet';
                break;
            case 'running':
                emptyMessage = 'No workflows running';
                break;
            case 'requires-review':
                emptyMessage = 'No workflows require review';
                break;
            case 'recently-ran':
                emptyMessage = 'No recent workflow executions';
                break;
            default:
                emptyMessage = 'No workflows found';
        }
        
        container.innerHTML = `<div class="workflow-item"><div class="workflow-details"><div class="workflow-name">${emptyMessage}</div><div class="workflow-desc">Create your first workflow</div></div></div>`;
        return;
    }
    
    workflows.forEach(workflow => {
        const workflowItem = document.createElement('div');
        workflowItem.classList.add('workflow-item');
        workflowItem.dataset.workflowId = workflow.id;
        
        // Add status-specific styling
        if (tabName === 'running') {
            workflowItem.classList.add('running');
        } else if (tabName === 'requires-review') {
            workflowItem.classList.add('requires-review');
        }
        
        // Get tool icons for display
        const toolIcons = (workflow.required_tools || []).map(toolId => {
            const tool = AVAILABLE_TOOLS.find(t => t.id === toolId);
            return tool ? tool.icon : '🔧';
        }).join(' ');
        
        // Get trigger display text
        const triggerText = getTriggerDisplayText(workflow.trigger_type, workflow.trigger_config);
        
        // Add status indicator for running and review workflows
        let statusIndicator = '';
        if (tabName === 'running') {
            statusIndicator = '<div class="workflow-status">🔄 Running...</div>';
        } else if (tabName === 'requires-review') {
            statusIndicator = '<div class="workflow-status">⚠️ Requires Review</div>';
        }
        
        // Add click handler for viewing execution details
        workflowItem.addEventListener('click', (e) => {
            // Don't trigger if clicking on action buttons
            if (e.target.closest('.workflow-actions')) {
                return;
            }
            viewWorkflowExecutions(workflow.id, workflow.name);
        });
        
        workflowItem.innerHTML = `
            <div class="workflow-icon">⚙️</div>
            <div class="workflow-details">
                <div class="workflow-name">${workflow.name}</div>
                <div class="workflow-desc">${workflow.description || 'No description'}</div>
                <div class="workflow-meta">
                    <span class="workflow-tools">${toolIcons}</span>
                    <span class="workflow-trigger">${triggerText}</span>
                </div>
                ${statusIndicator}
            </div>
            <div class="workflow-actions">
                <button class="workflow-action-btn execute" onclick="executeWorkflow(${workflow.id})" title="Execute workflow">▶️</button>
                <button class="workflow-action-btn edit" onclick="editWorkflow(${workflow.id})" title="Edit workflow">✏️</button>
                <button class="workflow-action-btn delete" onclick="deleteWorkflow(${workflow.id})" title="Delete workflow">🗑️</button>
            </div>
        `;
        
        container.appendChild(workflowItem);
    });
}

// View workflow executions
async function viewWorkflowExecutions(workflowId, workflowName) {
    try {
        const response = await fetch(`/api/workflows/${workflowId}/executions`);
        if (!response.ok) {
            throw new Error(`HTTP error! status: ${response.status}`);
        }
        
        const data = await response.json();
        if (!data.success) {
            throw new Error(data.error || 'Failed to load workflow executions');
        }
        
        showExecutionModal(workflowName, data.executions);
        
    } catch (error) {
        safeError('Failed to load workflow executions:', error);
        alert(`Error loading workflow executions: ${error.message}`);
    }
}

// Show execution details modal
function showExecutionModal(workflowName, executions) {
    const modal = document.getElementById('workflow-execution-modal');
    const title = document.getElementById('execution-modal-title');
    const detailsContainer = document.getElementById('execution-details');
    
    title.textContent = `Workflow Executions: ${workflowName}`;
    
    if (executions.length === 0) {
        detailsContainer.innerHTML = '<p>No executions found for this workflow.</p>';
    } else {
        // Show the most recent execution by default
        const latestExecution = executions[0];
        displayExecutionDetails(latestExecution);
        
        // If there are multiple executions, show a list
        if (executions.length > 1) {
            const executionList = document.createElement('div');
            executionList.innerHTML = '<h3>All Executions</h3>';
            
            executions.forEach((execution, index) => {
                const executionItem = document.createElement('div');
                executionItem.className = 'execution-item';
                executionItem.innerHTML = `
                    <div class="execution-item-header">
                        <span class="execution-item-title">Execution ${index + 1}</span>
                        <span class="execution-item-status ${execution.status}">${execution.status}</span>
                        <span class="execution-item-time">${formatExecutionTime(execution.start_time)}</span>
                    </div>
                `;
                executionItem.addEventListener('click', () => displayExecutionDetails(execution));
                executionList.appendChild(executionItem);
            });
            
            detailsContainer.appendChild(executionList);
        }
    }
    
    modal.style.display = 'flex';
}

// Display execution details
function displayExecutionDetails(execution) {
    const detailsContainer = document.getElementById('execution-details');
    const progressSection = document.getElementById('progress-steps-section');
    const feedbackSection = document.getElementById('feedback-section');
    
    // Set current execution ID for feedback
    currentExecutionId = execution.execution_id;
    
    // Clear previous content
    detailsContainer.innerHTML = '';
    
    // Create execution details
    const detailsHtml = `
        <div class="execution-status ${execution.status}">${execution.status.toUpperCase()}</div>
        <div class="execution-info">
            <div class="execution-info-item">
                <div class="execution-info-label">Execution ID</div>
                <div class="execution-info-value">${execution.execution_id}</div>
            </div>
            <div class="execution-info-item">
                <div class="execution-info-label">Start Time</div>
                <div class="execution-info-value">${formatExecutionTime(execution.start_time)}</div>
            </div>
            <div class="execution-info-item">
                <div class="execution-info-label">End Time</div>
                <div class="execution-info-value">${execution.end_time ? formatExecutionTime(execution.end_time) : 'N/A'}</div>
            </div>
            <div class="execution-info-item">
                <div class="execution-info-label">Duration</div>
                <div class="execution-info-value">${calculateDuration(execution.start_time, execution.end_time)}</div>
            </div>
        </div>
    `;
    
    detailsContainer.innerHTML = detailsHtml;
    
    // Show progress steps if available
    if (execution.progress_steps && execution.progress_steps.length > 0) {
        displayProgressSteps(execution.progress_steps);
        progressSection.style.display = 'block';
    } else {
        progressSection.style.display = 'none';
    }
    
    // Show feedback section for completed executions
    if (execution.status === 'completed' || execution.status === 'failed') {
        displayFeedbackSection(execution);
        feedbackSection.style.display = 'block';
    } else {
        feedbackSection.style.display = 'none';
    }
}

// Display progress steps
function displayProgressSteps(progressSteps) {
    const progressList = document.getElementById('progress-steps-list');
    
    progressList.innerHTML = '';
    
    progressSteps.forEach((step, index) => {
        const stepElement = document.createElement('div');
        stepElement.className = 'progress-step';
        stepElement.innerHTML = `
            <div class="progress-step-header">
                <span class="progress-step-number">Step ${step.step_number}</span>
                <span class="progress-step-action">${step.action}</span>
                <span class="progress-step-status ${step.status}">${step.status}</span>
            </div>
            <div class="progress-step-content">
                <div class="progress-step-input">
                    <div class="progress-step-label">Input:</div>
                    <div class="progress-step-text">${step.input}</div>
                </div>
                <div class="progress-step-output">
                    <div class="progress-step-label">Output:</div>
                    <div class="progress-step-text">${step.output}</div>
                </div>
            </div>
        `;
        progressList.appendChild(stepElement);
    });
}

// Display feedback section
function displayFeedbackSection(execution) {
    const currentFeedback = document.getElementById('current-feedback');
    const feedbackForm = document.getElementById('feedback-form');
    
    if (execution.user_feedback) {
        // Show existing feedback
        currentFeedback.innerHTML = `
            <div class="current-feedback">
                <div class="feedback-status ${execution.feedback_status}">${execution.feedback_status}</div>
                <div class="feedback-text">${execution.user_feedback}</div>
                <div class="feedback-time">${formatExecutionTime(execution.feedback_timestamp)}</div>
            </div>
        `;
        feedbackForm.style.display = 'none';
    } else {
        // Show feedback form
        currentFeedback.innerHTML = '';
        feedbackForm.style.display = 'block';
    }
}

// Submit feedback
async function submitFeedback(status) {
    const feedbackText = document.getElementById('feedback-text').value.trim();
    const executionId = currentExecutionId; // This will be set when viewing execution details
    
    if (!feedbackText) {
        alert('Please provide feedback before submitting.');
        return;
    }
    
    try {
        const response = await fetch(`/api/executions/${executionId}/feedback`, {
            method: 'POST',
            headers: {
                'Content-Type': 'application/json'
            },
            body: JSON.stringify({
                feedback: feedbackText,
                status: status
            })
        });
        
        if (!response.ok) {
            const errorData = await response.json();
            throw new Error(errorData.error || `HTTP error! status: ${response.status}`);
        }
        
        const data = await response.json();
        if (data.success) {
            alert('Feedback submitted successfully!');
            closeExecutionModal();
            // Refresh the current tab
            const activeTab = document.querySelector('.workflow-tab.active');
            if (activeTab) {
                await loadWorkflowsForTab(activeTab.dataset.tab);
            }
        }
        
    } catch (error) {
        safeError('Failed to submit feedback:', error);
        alert(`Error submitting feedback: ${error.message}`);
    }
}

// Close execution modal
function closeExecutionModal() {
    const modal = document.getElementById('workflow-execution-modal');
    modal.style.display = 'none';
}

// Utility functions
function formatExecutionTime(timestamp) {
    if (!timestamp) return 'N/A';
    return new Date(timestamp).toLocaleString();
}

function calculateDuration(startTime, endTime) {
    if (!startTime) return 'N/A';
    if (!endTime) return 'Running...';
    
    const start = new Date(startTime);
    const end = new Date(endTime);
    const duration = end - start;
    
    const minutes = Math.floor(duration / 60000);
    const seconds = Math.floor((duration % 60000) / 1000);
    
    return `${minutes}m ${seconds}s`;
}

// Global variable to track current execution ID
let currentExecutionId = null;

// --- NEW: Todo List Management ---
async function addTodoItem() {
    try {
        const response = await fetch('/chatbot/todos', {
            method: 'POST',
            headers: {
                'Content-Type': 'application/json'
            },
            body: JSON.stringify({
                text: 'New task',
                completed: false
            })
        });
        
        if (!response.ok) {
            throw new Error(`HTTP error! status: ${response.status}`);
        }
        
        const data = await response.json();
        await loadTodos(); // Reload todos from database
        
    } catch (error) {
        safeError('Failed to add todo:', error);
        alert('Error adding todo. Please try again.');
    }
}

async function toggleTodo(checkbox) {
    const todoItem = checkbox.closest('.todo-item');
    const todoId = todoItem.dataset.todoId;
    
    try {
        const response = await fetch(`/chatbot/todos/${todoId}`, {
            method: 'PUT',
            headers: {
                'Content-Type': 'application/json'
            },
            body: JSON.stringify({
                completed: checkbox.checked
            })
        });
        
        if (!response.ok) {
            throw new Error(`HTTP error! status: ${response.status}`);
        }
        
        // Update UI
        if (checkbox.checked) {
            todoItem.classList.add('completed');
            // If completing a current task, clear it
            if (todoItem.classList.contains('current-task')) {
                await setCurrentTask(null);
            }
        } else {
            todoItem.classList.remove('completed');
        }
        
    } catch (error) {
        safeError('Failed to update todo:', error);
        // Revert checkbox state
        checkbox.checked = !checkbox.checked;
        alert('Error updating todo. Please try again.');
    }
}

async function setCurrentTask(todoId) {
    try {
        // If clicking on the same task that's already current, deselect it
        if (todoId && currentTask && currentTask.id == todoId) {
            todoId = null; // Deselect current task
        }
        
        if (todoId) {
            const response = await fetch(`/chatbot/todos/${todoId}`, {
                method: 'PUT',
                headers: {
                    'Content-Type': 'application/json'
                },
                body: JSON.stringify({
                    current_task: true
                })
            });
            
            if (!response.ok) {
                throw new Error(`HTTP error! status: ${response.status}`);
            }
            
            const data = await response.json();
            currentTask = data.todo;
        } else {
            // Clear all current tasks
            const response = await fetch('/chatbot/todos/clear-current', {
                method: 'POST',
                headers: {
                    'Content-Type': 'application/json'
                }
            });
            
            if (!response.ok) {
                throw new Error(`HTTP error! status: ${response.status}`);
            }
            
            currentTask = null;
        }
        
        // Update UI to reflect current task
        updateCurrentTaskDisplay();
        updateTodoListCurrentTask();
        
    } catch (error) {
        safeError('Failed to set current task:', error);
        alert('Error setting current task. Please try again.');
    }
}

function updateCurrentTaskDisplay() {
    const currentTaskDisplay = document.getElementById('current-task-display');
    if (!currentTaskDisplay) return;
    
    if (currentTask) {
        currentTaskDisplay.innerHTML = `
            <div class="current-task-banner">
                <span class="current-task-icon">🎯</span>
                <span class="current-task-text">Currently working on: ${currentTask.text}</span>
                <button class="clear-current-task-btn" onclick="setCurrentTask(null)">×</button>
            </div>
        `;
        currentTaskDisplay.style.display = 'block';
    } else {
        // Show general task when no specific task is selected
        currentTaskDisplay.innerHTML = `
            <div class="current-task-banner general-task">
                <span class="current-task-icon">📋</span>
                <span class="current-task-text">Currently working on: General tasks and conversation</span>
            </div>
        `;
        currentTaskDisplay.style.display = 'block';
    }
}

function updateTodoListCurrentTask() {
    // Remove current-task class from all todos
    document.querySelectorAll('.todo-item').forEach(item => {
        item.classList.remove('current-task');
        const currentTaskBtn = item.querySelector('.current-task-btn');
        if (currentTaskBtn) {
            currentTaskBtn.classList.remove('active');
        }
    });
    
    // Add current-task class to the current task
    if (currentTask) {
        const currentTaskItem = document.querySelector(`[data-todo-id="${currentTask.id}"]`);
        if (currentTaskItem) {
            currentTaskItem.classList.add('current-task');
            const currentTaskBtn = currentTaskItem.querySelector('.current-task-btn');
            if (currentTaskBtn) {
                currentTaskBtn.classList.add('active');
            }
        }
    }
}

async function editTodo(button) {
    const todoText = button.previousElementSibling;
    const todoId = button.closest('.todo-item').dataset.todoId;
    
    todoText.contentEditable = true;
    todoText.focus();
    
    // Select all text for easy editing
    const range = document.createRange();
    range.selectNodeContents(todoText);
    const selection = window.getSelection();
    selection.removeAllRanges();
    selection.addRange(range);
    
    // Save on blur
    todoText.addEventListener('blur', async function saveOnBlur() {
        todoText.removeEventListener('blur', saveOnBlur);
        await saveTodoText(todoText, todoId);
    }, { once: true });
}

async function saveTodoText(todoText, todoId) {
    todoText.contentEditable = false;
    
    try {
        const response = await fetch(`/chatbot/todos/${todoId}`, {
            method: 'PUT',
            headers: {
                'Content-Type': 'application/json'
            },
            body: JSON.stringify({
                text: todoText.textContent
            })
        });
        
        if (!response.ok) {
            throw new Error(`HTTP error! status: ${response.status}`);
        }
        
    } catch (error) {
        safeError('Failed to save todo:', error);
        alert('Error saving todo. Please try again.');
    }
}

async function loadTodos() {
    try {
        const response = await fetch('/chatbot/todos');
        if (!response.ok) {
            throw new Error(`HTTP error! status: ${response.status}`);
        }
        
        const data = await response.json();
        const todoList = document.getElementById('todo-list');
        todoList.innerHTML = '';
        
        data.todos.forEach(todo => {
            const todoItem = document.createElement('div');
            todoItem.className = 'todo-item';
            todoItem.dataset.todoId = todo.id;
            
            if (todo.completed) todoItem.classList.add('completed');
            if (todo.current_task) {
                todoItem.classList.add('current-task');
                currentTask = todo;
            }
            
            todoItem.innerHTML = `
                <input type="checkbox" class="todo-checkbox" ${todo.completed ? 'checked' : ''} onchange="toggleTodo(this)">
                <span class="todo-text" contenteditable="true" onblur="saveTodoText(this, ${todo.id})">${todo.text}</span>
                <button class="current-task-btn ${todo.current_task ? 'active' : ''}" onclick="setCurrentTask(${todo.id})" title="Set as current task">🎯</button>
                <button class="todo-edit-btn" onclick="editTodo(this)">✏️</button>
                <button class="todo-delete-btn" onclick="deleteTodo(${todo.id})">🗑️</button>
            `;
            
            todoList.appendChild(todoItem);
        });
        
        // Update current task display after loading todos
        updateCurrentTaskDisplay();
        
    } catch (error) {
        safeError('Failed to load todos:', error);
        // Show fallback message
        const todoList = document.getElementById('todo-list');
        todoList.innerHTML = '<div class="todo-loading">Failed to load todos</div>';
    }
}

async function deleteTodo(todoId) {
    if (!confirm('Are you sure you want to delete this todo?')) {
        return;
    }
    
    try {
        const response = await fetch(`/chatbot/todos/${todoId}`, {
            method: 'DELETE',
            headers: {
                'Content-Type': 'application/json'
            }
        });
        
        if (!response.ok) {
            throw new Error(`HTTP error! status: ${response.status}`);
        }
        
        // Remove from UI
        const todoItem = document.querySelector(`[data-todo-id="${todoId}"]`);
        if (todoItem) {
            todoItem.remove();
        }
        
    } catch (error) {
        safeError('Failed to delete todo:', error);
        alert('Error deleting todo. Please try again.');
    }
}

// --- NEW: Calendar Integration ---
async function refreshCalendar() {
    const calendarContent = document.getElementById('calendar-content');
    calendarContent.innerHTML = '<div class="calendar-loading">Loading calendar...</div>';
    
    try {
        // Hardcoded request to pull Google Calendar data using Pipedream MCP
        const response = await fetch('/chatbot/calendar', {
            method: 'GET',
            headers: {
                'Content-Type': 'application/json'
            }
        });
        
        if (!response.ok) {
            throw new Error(`HTTP error! status: ${response.status}`);
        }
        
        const data = await response.json();
        
        if (data.error) {
            calendarContent.innerHTML = `<div class="calendar-loading">Error: ${data.error}</div>`;
            safeError('Calendar error:', data.error);
            return;
        }
        
        displayCalendarEvents(data.events || []);
        
    } catch (error) {
        safeError('Failed to load calendar:', error);
        calendarContent.innerHTML = '<div class="calendar-loading">Failed to load calendar</div>';
    }
}

async function debugCalendar() {
    const calendarContent = document.getElementById('calendar-content');
    calendarContent.innerHTML = '<div class="calendar-loading">Debugging calendar...</div>';
    
    try {
        const response = await fetch('/chatbot/calendar/debug', {
            method: 'GET',
            headers: {
                'Content-Type': 'application/json'
            }
        });
        
        if (!response.ok) {
            throw new Error(`HTTP error! status: ${response.status}`);
        }
        
        const data = await response.json();
        
        if (data.error) {
            calendarContent.innerHTML = `<div class="calendar-loading">Debug Error: ${data.error}</div>`;
            return;
        }
        
        // Display debug information
        let debugHtml = '<div class="calendar-debug">';
        debugHtml += `<h4>Calendar Debug Info</h4>`;
        debugHtml += `<p><strong>User ID:</strong> ${data.user_id}</p>`;
        debugHtml += `<p><strong>App:</strong> ${data.app_slug}</p>`;
        debugHtml += `<p><strong>Timestamp:</strong> ${data.timestamp}</p>`;
        
        if (data.available_tools) {
            debugHtml += `<p><strong>Available Tools (${data.tool_count}):</strong></p>`;
            debugHtml += '<ul>';
            data.available_tools.forEach(tool => {
                debugHtml += `<li>${tool}</li>`;
            });
            debugHtml += '</ul>';
            
            if (data.event_tools && data.event_tools.length > 0) {
                debugHtml += `<p><strong>Event Tools:</strong> ${data.event_tools.join(', ')}</p>`;
            }
            
            if (data.list_tools && data.list_tools.length > 0) {
                debugHtml += `<p><strong>List Tools:</strong> ${data.list_tools.join(', ')}</p>`;
            }
        } else {
            debugHtml += `<p><strong>Error:</strong> ${data.error || 'No tools available'}</p>`;
        }
        
        if (data.auth_headers_available !== undefined) {
            debugHtml += `<p><strong>Auth Headers:</strong> ${data.auth_headers_available ? 'Available' : 'Not available'}</p>`;
            if (data.auth_keys) {
                debugHtml += `<p><strong>Auth Keys:</strong> ${data.auth_keys.join(', ')}</p>`;
            }
        }
        
        if (data.auth_error) {
            debugHtml += `<p><strong>Auth Error:</strong> ${data.auth_error}</p>`;
        }
        
        debugHtml += '</div>';
        calendarContent.innerHTML = debugHtml;
        
    } catch (error) {
        safeError('Failed to debug calendar:', error);
        calendarContent.innerHTML = '<div class="calendar-loading">Failed to debug calendar</div>';
    }
}

function displayCalendarEvents(events) {
    const calendarContent = document.getElementById('calendar-content');
    
    if (events.length === 0) {
        calendarContent.innerHTML = '<div class="calendar-loading">No events today</div>';
        return;
    }
    
    // Create Google Calendar-style layout
    const calendarHtml = createTimeGridCalendar(events);
    calendarContent.innerHTML = calendarHtml;
    
    // Add click handlers to event blocks
    const eventBlocks = calendarContent.querySelectorAll('.calendar-event-block');
    eventBlocks.forEach(block => {
        const eventData = JSON.parse(block.dataset.event);
        block.addEventListener('click', () => editCalendarEvent(eventData));
    });
}

function createTimeGridCalendar(events) {
    const hours = [];
    for (let i = 0; i < 24; i++) {
        hours.push(i);
    }
    
    // Parse and sort events by start time
    const parsedEvents = events.map(event => {
        // Use local time if available, otherwise fall back to original time
        const start = new Date(event.start_local || event.start);
        const end = new Date(event.end_local || event.end);
        const startHour = start.getHours();
        const startMinute = start.getMinutes();
        const endHour = end.getHours();
        const endMinute = end.getMinutes();
        
        // Calculate position and height
        const startPosition = (startHour + startMinute / 60) * 60; // 60px per hour
        const duration = (endHour + endMinute / 60) - (startHour + startMinute / 60);
        const height = Math.max(duration * 60, 30); // Minimum 30px height
        
        return {
            ...event,
            startTime: start,
            endTime: end,
            startPosition,
            height,
            startHour,
            startMinute,
            endHour,
            endMinute
        };
    }).sort((a, b) => a.startPosition - b.startPosition);
    
    let html = '<div class="calendar-grid">';
    
    // Create time column
    html += '<div class="time-column">';
    hours.forEach(hour => {
        const timeLabel = hour === 0 ? '12 AM' : hour === 12 ? '12 PM' : hour > 12 ? `${hour - 12} PM` : `${hour} AM`;
        html += `<div class="time-slot" style="height: 60px;">${timeLabel}</div>`;
    });
    html += '</div>';
    
    // Create events column
    html += '<div class="events-column">';
    
    // Create time grid lines
    hours.forEach(hour => {
        html += `<div class="time-grid-line" style="height: 60px;"></div>`;
    });
    
    // Add current time indicator
    const now = new Date();
    const currentHour = now.getHours();
    const currentMinute = now.getMinutes();
    const currentPosition = (currentHour + currentMinute / 60) * 60;
    
    html += `
        <div class="current-time-indicator" style="top: ${currentPosition}px;">
            <div class="current-time-dot"></div>
            <div class="current-time-line"></div>
        </div>
    `;
    
    // Add event blocks
    parsedEvents.forEach(event => {
        const startTime = event.startTime.toLocaleTimeString([], { hour: '2-digit', minute: '2-digit' });
        const endTime = event.endTime.toLocaleTimeString([], { hour: '2-digit', minute: '2-digit' });
        
        html += `
            <div class="calendar-event-block" 
                 style="top: ${event.startPosition}px; height: ${event.height}px;"
                 data-event='${JSON.stringify(event)}'>
                <div class="event-title">${event.title}</div>
                <div class="event-time">${startTime} - ${endTime}</div>
                ${event.location ? `<div class="event-location">📍 ${event.location}</div>` : ''}
            </div>
        `;
    });
    
    html += '</div></div>';
    
    return html;
}

function editCalendarEvent(event) {
    // This would open a modal or form to edit the calendar event
    // For now, just show an alert
    alert(`Edit event: ${event.title}\nThis would open an edit form in a real implementation.`);
}

// --- NEW: Morning Todo Generation ---
async function generateMorningTodos() {
    if (!currentAgentId) {
        safeWarn('No agent selected for morning todo generation');
        alert('Please select an agent before generating todos.');
        return;
    }
    
    // Show loading state
    const todoList = document.getElementById('todo-list');
    const originalContent = todoList.innerHTML;
    todoList.innerHTML = '<div class="todo-loading">Generating todos...</div>';
    
    try {
        const response = await fetch('/chatbot/generate-todos', {
            method: 'POST',
            headers: {
                'Content-Type': 'application/json'
            },
            body: JSON.stringify({
                agent_id: currentAgentId
            })
        });
        
        if (!response.ok) {
            throw new Error(`HTTP error! status: ${response.status}`);
        }
        
        const data = await response.json();
        
        if (data.todos && data.todos.length > 0) {
            // Reload todos from database (they're already saved there)
            await loadTodos();
            safeLog(`Generated ${data.todos.length} todos successfully`);
        } else {
            // Restore original content if no todos generated
            todoList.innerHTML = originalContent;
            safeWarn('No todos were generated');
        }
        
    } catch (error) {
        safeError('Failed to generate morning todos:', error);
        // Restore original content on error
        todoList.innerHTML = originalContent;
        alert('Error generating todos. Please try again.');
    }
}

// Check if it's morning and generate todos
function checkAndGenerateMorningTodos() {
    const now = new Date();
    const hour = now.getHours();
    
    // Generate todos between 6 AM and 10 AM if not already done today
    if (hour >= 6 && hour <= 10) {
        const lastGenerated = localStorage.getItem('jarvus_last_todo_generation');
        const today = now.toDateString();
        
        if (lastGenerated !== today) {
            generateMorningTodos();
            localStorage.setItem('jarvus_last_todo_generation', today);
        }
    }
}

// --- NEW: @ Mention Autocomplete ---
let availableTools = [];
let currentSuggestion = '';

async function getAvailableToolsFromConfig() {
    console.log('🌐 Fetching tools from config...');
    try {
        const response = await fetch('/chatbot/tools/config');
        console.log('📡 Response status:', response.status);
        if (response.ok) {
            const tools = await response.json();
            console.log('📦 Tools received:', tools);
            return tools.map(tool => ({
                name: tool.name,
                mention: tool.mention,
                slug: tool.slug
            }));
        } else {
            console.log('❌ Response not ok:', response.status, response.statusText);
        }
    } catch (error) {
        console.log('❌ Error fetching tools:', error);
        safeError('Failed to fetch tools from config:', error);
    }
    return [];
}

function setupAutocomplete() {
    console.log('🔧 Setting up autocomplete...');
    const inputEl = document.getElementById('chat-input');
    
    if (!inputEl) {
        console.log('❌ Chat input element not found!');
        return;
    }
    
    console.log('✅ Chat input element found');
    
    // Create suggestion element
    const suggestionEl = document.createElement('div');
    suggestionEl.id = 'autocomplete-suggestion';
    suggestionEl.className = 'autocomplete-suggestion';
    suggestionEl.style.display = 'none';
    inputEl.parentNode.appendChild(suggestionEl);
    
    console.log('✅ Suggestion element created and appended');
    
    inputEl.addEventListener('input', async (e) => {
        console.log('⌨️ Input event triggered');
        await handleAutocomplete(e.target);
    });
    
    inputEl.addEventListener('keydown', (e) => {
        if (e.key === 'Tab' && currentSuggestion) {
            console.log('↹️ Tab pressed, completing suggestion');
            e.preventDefault();
            completeSuggestion(inputEl);
        } else if (e.key === 'Escape') {
            console.log('⎋ Escape pressed, hiding suggestion');
            hideSuggestion();
        }
    });
    
    // Hide suggestion when clicking outside
    document.addEventListener('click', (e) => {
        if (!e.target.closest('#chat-input') && !e.target.closest('#autocomplete-suggestion')) {
            console.log('🖱️ Click outside, hiding suggestion');
            hideSuggestion();
        }
    });
    
    console.log('✅ Autocomplete setup complete');
}

async function handleAutocomplete(inputEl) {
    console.log('🔍 handleAutocomplete called');
    const cursorPosition = inputEl.selectionStart;
    const textBeforeCursor = inputEl.value.substring(0, cursorPosition);
    const lastAtSymbol = textBeforeCursor.lastIndexOf('@');
    
    console.log('📝 Text before cursor:', textBeforeCursor);
    console.log('📍 Cursor position:', cursorPosition);
    console.log('🔗 Last @ symbol at:', lastAtSymbol);
    
    if (lastAtSymbol === -1) {
        console.log('❌ No @ symbol found, hiding suggestion');
        hideSuggestion();
        return;
    }
    
    const query = textBeforeCursor.substring(lastAtSymbol + 1).toLowerCase();
    console.log('🔎 Query after @:', query);
    
    // Get available tools if not already loaded
    if (!availableTools.length) {
        console.log('📦 Loading available tools...');
        availableTools = await getAvailableToolsFromConfig();
        console.log('📦 Available tools loaded:', availableTools);
    }
    
    // Find matching tools
    const matches = availableTools.filter(tool => 
        tool.mention.toLowerCase().startsWith(query)
    );
    console.log('🎯 Matching tools:', matches);
    
    if (matches.length === 0) {
        console.log('❌ No matches found, hiding suggestion');
        hideSuggestion();
        return;
    }
    
    // Show suggestion
    const bestMatch = matches[0];
    const suggestionText = `@${bestMatch.mention}`;
    const remainingText = suggestionText.substring(query.length + 1); // +1 for @
    
    console.log('✨ Best match:', bestMatch);
    console.log('📄 Suggestion text:', suggestionText);
    console.log('🔤 Remaining text:', remainingText);
    
    showSuggestion(inputEl, remainingText, bestMatch.name);
}

function showSuggestion(inputEl, remainingText, toolName) {
    console.log('🎨 showSuggestion called with:', { remainingText, toolName });
    const suggestionEl = document.getElementById('autocomplete-suggestion');
    if (!suggestionEl) {
        console.log('❌ Suggestion element not found!');
        return;
    }

    // Calculate position for suggestion
    const cursorPosition = inputEl.selectionStart;
    const textBeforeCursor = inputEl.value.substring(0, cursorPosition);
    const lastAtSymbol = textBeforeCursor.lastIndexOf('@');
    const queryLength = cursorPosition - lastAtSymbol - 1;
    console.log('📏 Query length:', queryLength);

    // Create temporary span to measure text width
    const tempSpan = document.createElement('span');
    const style = window.getComputedStyle(inputEl);
    tempSpan.style.font = style.font;
    tempSpan.style.fontSize = style.fontSize;
    tempSpan.style.fontFamily = style.fontFamily;
    tempSpan.style.fontWeight = style.fontWeight;
    tempSpan.style.letterSpacing = style.letterSpacing;
    tempSpan.style.whiteSpace = 'pre';
    tempSpan.style.visibility = 'hidden';
    tempSpan.style.position = 'absolute';
    tempSpan.textContent = textBeforeCursor.substring(0, lastAtSymbol + 1 + queryLength);
    document.body.appendChild(tempSpan);
    const textWidth = tempSpan.offsetWidth;
    document.body.removeChild(tempSpan);

    // Get input's left padding
    const paddingLeft = parseInt(style.paddingLeft, 10) || 0;
    const paddingTop = parseInt(style.paddingTop, 10) || 0;
    console.log('🧮 Input paddingLeft:', paddingLeft, 'paddingTop:', paddingTop);

    // Position relative to input inside .chat-input-bar
    const parent = inputEl.closest('.chat-input-bar');
    const inputRect = inputEl.getBoundingClientRect();
    const parentRect = parent.getBoundingClientRect();
    const topPos = inputEl.offsetTop + paddingTop;
    const leftPos = inputEl.offsetLeft + paddingLeft + textWidth;
    console.log('📍 Positioning suggestion at:', { left: leftPos, top: topPos });

    suggestionEl.innerHTML = `
        <span class="suggestion-text">${remainingText}</span>
    `;

    suggestionEl.style.position = 'absolute';
    suggestionEl.style.left = leftPos + 'px';
    suggestionEl.style.top = topPos + 'px';
    suggestionEl.style.display = 'block';
    suggestionEl.style.pointerEvents = 'none';
    suggestionEl.style.background = 'transparent';
    suggestionEl.style.zIndex = 1000;
    console.log('✅ Suggestion should now be visible');
    currentSuggestion = remainingText;
}

function completeSuggestion(inputEl) {
    if (!currentSuggestion) return;
    const cursorPosition = inputEl.selectionStart;
    const textBeforeCursor = inputEl.value.substring(0, cursorPosition);
    const lastAtSymbol = textBeforeCursor.lastIndexOf('@');
    const query = textBeforeCursor.substring(lastAtSymbol + 1);
    // The full suggestion (including @)
    const fullSuggestion = '@' + availableTools.find(tool => tool.mention.startsWith(query))?.mention;
    // Only append the missing part after what the user typed
    const missingPart = fullSuggestion ? fullSuggestion.substring(1 + query.length) : currentSuggestion;
    const beforeAt = inputEl.value.substring(0, cursorPosition);
    const afterCursor = inputEl.value.substring(cursorPosition);
    inputEl.value = beforeAt + missingPart + ' ' + afterCursor;
    inputEl.setSelectionRange(cursorPosition + missingPart.length + 1, cursorPosition + missingPart.length + 1);
    hideSuggestion();
    inputEl.focus();
}

function hideSuggestion() {
    const suggestionEl = document.getElementById('autocomplete-suggestion');
    if (suggestionEl) {
        suggestionEl.style.display = 'none';
    }
    currentSuggestion = '';
}

document.addEventListener('DOMContentLoaded', () => {
    console.log('🚦 DOMContentLoaded fired');
    let inputEl = document.getElementById('chat-input');
    if (!inputEl) {
        console.log('❌ #chat-input not found on DOMContentLoaded, retrying...');
        // Try again every 100ms until found, up to 2 seconds
        let retryCount = 0;
        const maxRetries = 20;
        const interval = setInterval(() => {
            inputEl = document.getElementById('chat-input');
            if (inputEl) {
                console.log('✅ #chat-input found after retry');
                setupAutocomplete();
                clearInterval(interval);
            } else if (++retryCount >= maxRetries) {
                console.log('❌ #chat-input still not found after retries');
                clearInterval(interval);
            }
        }, 100);
    } else {
        console.log('✅ #chat-input found on DOMContentLoaded');
        setupAutocomplete();
    }
    loadAvailableTools();
    initWorkflowTabs();
    loadTodos();
    refreshCalendar();
    // Removed automatic morning generation - now uses manual button
  
    // Add auto-resize functionality
    inputEl.addEventListener('input', function() {
        autoResizeTextarea(this);
    });
    
    // Handle Enter key for sending (but allow Shift+Enter for new line)
    inputEl.addEventListener('keydown', e => {
        if (e.key === 'Enter' && !e.shiftKey) {
            e.preventDefault();
            sendCommand();
        }
    });
    
    document.getElementById('send-btn').addEventListener('click', sendCommand);

    // --- NEW: Setup autocomplete ---
    setupAutocomplete();

    // --- Agent Creation and Selection Flow ---
    const newAgentBtn = document.querySelectorAll('.new-agent-btn');
    const chatbotCard = document.getElementById('main-chat-area');
    const agentCreationView = document.getElementById('agent-creation-view');
    const steps = agentCreationView.querySelectorAll('.creation-step');
    const nextStepBtns = agentCreationView.querySelectorAll('.next-step-btn');
    const toolListContainer = document.getElementById('agent-creation-tool-list');
    const finishCreationBtn = document.getElementById('finish-creation-btn');
    const chatList = document.querySelector('.chat-list');
    let currentStep = 0;

    // Show most recent agent if present
    if (window.mostRecentAgentId && window.mostRecentAgentId !== 'null') {
        if (chatbotCard) chatbotCard.style.display = 'flex';
        const emptyState = document.getElementById('empty-state');
        if (emptyState) emptyState.style.display = 'none';
        loadAgentHistory(window.mostRecentAgentId, window.mostRecentAgentName);
    } else {
        if (chatbotCard) chatbotCard.style.display = 'none';
        const emptyState = document.getElementById('empty-state');
        if (emptyState) emptyState.style.display = 'flex';
    }

    newAgentBtn.forEach(btn => btn.addEventListener('click', () => {
        if (chatbotCard) chatbotCard.style.display = 'none';
        if (document.getElementById('empty-state')) document.getElementById('empty-state').style.display = 'none';
        agentCreationView.style.display = 'flex';
        steps[currentStep].classList.add('active');
    }));

    // Add Enter key support - just trigger the appropriate button
    document.addEventListener('keydown', (e) => {
        if (agentCreationView.style.display === 'flex' && e.key === 'Enter') {
            e.preventDefault();
            
            // If we're on the last step, click the finish button
            if (currentStep === steps.length - 1) {
                finishCreationBtn.click();
            } else {
                // Otherwise, click the next step button
                nextStepBtns[currentStep].click();
            }
        }
    });

    nextStepBtns.forEach((btn, index) => {
        btn.addEventListener('click', async () => {
            if (index === 0) {
                const agentNameInput = document.getElementById('agent-name');
                const agentName = agentNameInput.value.trim();
                if (!agentName) {
                    alert('Please enter a name for the agent.');
                    return;
                }
                // Don't create agent yet - just move to next step
            }

            if (currentStep < steps.length - 1) {
                steps[currentStep].classList.remove('active');
                currentStep++;
                steps[currentStep].classList.add('active');
            }
        });
    });

    chatList.addEventListener('click', e => {
        const item = e.target.closest('.chat-item');
        if (item) {
            // Ensure agentId is always an integer
            const agentId = parseInt(item.dataset.agentId, 10);
            const agentName = item.querySelector('.agent-name').textContent.trim();
            if (chatbotCard) chatbotCard.style.display = 'flex';
            if (document.getElementById('empty-state')) document.getElementById('empty-state').style.display = 'none';
            agentCreationView.style.display = 'none';
            loadAgentHistory(agentId, agentName);
        }
    });
    
    toolListContainer.addEventListener('click', e => {
        const item = e.target.closest('.tool-item');
        if (!item || item.textContent === 'No tools connected') return;

        e.stopPropagation();
        const cm = item.querySelector('.checkmark');
        cm.style.display = cm.style.display === 'none' ? 'inline-block' : 'none';
        const name = item.querySelector('span').textContent.toLowerCase();
        if (selectedTools.includes(name)) {
            selectedTools = selectedTools.filter(x => x !== name);
        } else {
            selectedTools.push(name);
        }
    });

    finishCreationBtn.addEventListener('click', async () => {
        const agentName = document.getElementById('agent-name').value.trim();
        const agentDescription = document.getElementById('agent-description').value.trim();
        
        if (agentName) {
            await createAgent(agentName, selectedTools, agentDescription);
            // Switch back to chat view
            agentCreationView.style.display = 'none';
            if (chatbotCard) chatbotCard.style.display = 'flex';
            if (document.getElementById('empty-state')) document.getElementById('empty-state').style.display = 'none';
            // Reset form
            steps.forEach(step => step.classList.remove('active'));
            currentStep = 0;
            document.getElementById('agent-name').value = '';
            document.getElementById('agent-description').value = '';
            toolListContainer.querySelectorAll('.checkmark').forEach(cm => cm.style.display = 'none');
            selectedTools = [];
        } else {
            alert('Please enter a name for the agent.');
        }
    });
});

//─────────────────────────────────────────────────────────────────────────────
// Workflow Management Functions
//─────────────────────────────────────────────────────────────────────────────

let currentWorkflowId = null;

// Show workflow creation interface
function showWorkflowCreation(workflowId = null) {
    const workflowView = document.getElementById('workflow-creation-view');
    const title = document.getElementById('workflow-creation-title');
    const form = document.getElementById('workflow-form');
    
    currentWorkflowId = workflowId;
    
    if (workflowId) {
        // Edit mode
        title.textContent = 'Edit Workflow';
        loadWorkflowForEditing(workflowId);
    } else {
        // Create mode
        title.textContent = 'Create New Workflow';
        form.reset();
    }
    
    workflowView.style.display = 'flex';
    
    // Hide main chat area and right sidebar
    const mainChatArea = document.getElementById('main-chat-area');
    const rightSidebar = document.querySelector('.right-sidebar');
    if (mainChatArea) mainChatArea.style.display = 'none';
    if (rightSidebar) rightSidebar.style.display = 'none';
}

// Hide workflow creation interface
function hideWorkflowCreation() {
    const workflowView = document.getElementById('workflow-creation-view');
    workflowView.style.display = 'none';
    
    // Show main chat area and right sidebar
    const mainChatArea = document.getElementById('main-chat-area');
    const rightSidebar = document.querySelector('.right-sidebar');
    if (mainChatArea) mainChatArea.style.display = 'flex';
    if (rightSidebar) rightSidebar.style.display = 'flex';
    
    currentWorkflowId = null;
}

// Load workflow data for editing
async function loadWorkflowForEditing(workflowId) {
    try {
        const response = await fetch(`/api/workflows/${workflowId}`);
        if (!response.ok) {
            throw new Error(`HTTP error! status: ${response.status}`);
        }
        
        const data = await response.json();
        const workflow = data.workflow;
        
        // Populate form fields
        document.getElementById('workflow-name').value = workflow.name || '';
        document.getElementById('workflow-description').value = workflow.description || '';
        document.getElementById('workflow-goal').value = workflow.goal || '';
        document.getElementById('workflow-instructions').value = workflow.instructions || '';
        document.getElementById('workflow-notes').value = workflow.notes || '';
        
        // Populate tool selection
        populateToolSelection(workflow.required_tools || []);
        
        // Populate trigger configuration
        document.getElementById('workflow-trigger').value = workflow.trigger_type || 'manual';
        updateTriggerConfig(workflow.trigger_type || 'manual', workflow.trigger_config || {});
        
    } catch (error) {
        safeError('Failed to load workflow for editing:', error);
        alert('Error loading workflow. Please try again.');
        hideWorkflowCreation();
    }
}

// Save workflow (create or update)
async function saveWorkflow(formData) {
    try {
        const url = currentWorkflowId 
            ? `/api/workflows/${currentWorkflowId}`
            : '/api/workflows';
        
        const method = currentWorkflowId ? 'PUT' : 'POST';
        
        const response = await fetch(url, {
            method: method,
            headers: {
                'Content-Type': 'application/json'
            },
            body: JSON.stringify(formData)
        });
        
        if (!response.ok) {
            const errorData = await response.json();
            throw new Error(errorData.error || `HTTP error! status: ${response.status}`);
        }
        
        const data = await response.json();
        safeLog('Workflow saved successfully:', data);
        
        // Reload the current active tab
        const activeTab = document.querySelector('.workflow-tab.active');
        if (activeTab) {
            await loadWorkflowsForTab(activeTab.dataset.tab);
        } else {
            await loadWorkflowsForTab('all-workflows');
        }
        
        // Hide creation view
        hideWorkflowCreation();
        
        // Show success message
        alert(currentWorkflowId ? 'Workflow updated successfully!' : 'Workflow created successfully!');
        
    } catch (error) {
        safeError('Failed to save workflow:', error);
        alert(`Error saving workflow: ${error.message}`);
    }
}

// Load workflows from the server
async function loadWorkflows() {
    try {
        // Load the initial "All Workflows" tab
        await loadWorkflowsForTab('all-workflows');
        
    } catch (error) {
        safeError('Failed to load workflows:', error);
        const container = document.getElementById('all-workflow-list');
        if (container) {
            container.innerHTML = '<div class="workflow-item"><div class="workflow-details"><div class="workflow-name">Error loading workflows</div><div class="workflow-desc">Please try again</div></div></div>';
        }
    }
}

// Display workflows in the sidebar
function displayWorkflows(workflows) {
    const workflowList = document.getElementById('workflow-list');
    if (!workflowList) return;
    
    workflowList.innerHTML = '';
    
    if (workflows.length === 0) {
        workflowList.innerHTML = '<div class="workflow-item"><div class="workflow-details"><div class="workflow-name">No workflows yet</div><div class="workflow-desc">Create your first workflow</div></div></div>';
        return;
    }
    
    workflows.forEach(workflow => {
        const workflowItem = document.createElement('div');
        workflowItem.classList.add('workflow-item');
        workflowItem.dataset.workflowId = workflow.id;
        
        // Get tool icons for display
        const toolIcons = (workflow.required_tools || []).map(toolId => {
            const tool = AVAILABLE_TOOLS.find(t => t.id === toolId);
            return tool ? tool.icon : '🔧';
        }).join(' ');
        
        // Get trigger display text
        const triggerText = getTriggerDisplayText(workflow.trigger_type, workflow.trigger_config);
        
        workflowItem.innerHTML = `
            <div class="workflow-icon">⚙️</div>
            <div class="workflow-details">
                <div class="workflow-name">${workflow.name}</div>
                <div class="workflow-desc">${workflow.description || 'No description'}</div>
                <div class="workflow-meta">
                    <span class="workflow-tools">${toolIcons}</span>
                    <span class="workflow-trigger">${triggerText}</span>
                </div>
            </div>
            <div class="workflow-actions">
                <button class="workflow-action-btn execute" onclick="executeWorkflow(${workflow.id})" title="Execute workflow">▶️</button>
                <button class="workflow-action-btn edit" onclick="editWorkflow(${workflow.id})" title="Edit workflow">✏️</button>
                <button class="workflow-action-btn delete" onclick="deleteWorkflow(${workflow.id})" title="Delete workflow">🗑️</button>
            </div>
        `;
        
        workflowList.appendChild(workflowItem);
    });
}

// Edit workflow
function editWorkflow(workflowId) {
    showWorkflowCreation(workflowId);
}

// Execute workflow
async function executeWorkflow(workflowId) {
    if (!confirm('Execute this workflow? This will use the current agent to run the workflow steps.')) {
        return;
    }
    
    try {
        // Find the active workflow tab and its container
        const activeTab = document.querySelector('.workflow-tab.active');
        let containerId = 'all-workflows-workflow-list'; // default
        if (activeTab) {
            switch (activeTab.dataset.tab) {
                case 'all-workflows':
                    containerId = 'all-workflows-workflow-list';
                    break;
                case 'running':
                    containerId = 'running-workflows-workflow-list';
                    break;
                case 'requires-review':
                    containerId = 'requires-review-workflows-workflow-list';
                    break;
                case 'recently-ran':
                    containerId = 'recently-ran-workflows-workflow-list';
                    break;
            }
        }
        const workflowList = document.getElementById(containerId);
        const workflowItem = workflowList ? workflowList.querySelector(`[data-workflow-id="${workflowId}"]`) : null;
        let originalContent = null;
        if (workflowItem) {
            originalContent = workflowItem.innerHTML;
            workflowItem.innerHTML = `
                <div class="workflow-icon">🔄</div>
                <div class="workflow-details">
                    <div class="workflow-name">Executing workflow...</div>
                    <div class="workflow-desc">Please wait</div>
                </div>
            `;
        }
        
        // Execute the workflow
        const response = await fetch(`/api/workflows/${workflowId}/execute`, {
            method: 'POST',
            headers: {
                'Content-Type': 'application/json'
            },
            body: JSON.stringify({
                agent_id: currentAgentId  // Use current agent if available
            })
        });
        
        if (!response.ok) {
            const errorData = await response.json();
            throw new Error(errorData.error || `HTTP error! status: ${response.status}`);
        }
        
        const data = await response.json();
        safeLog('Workflow execution started:', data);
        
        // Show success message
        alert('Workflow execution started! Check the chat for progress updates.');
        
        // Switch to chat view to see the execution
        const mainChatArea = document.getElementById('main-chat-area');
        const rightSidebar = document.querySelector('.right-sidebar');
        if (mainChatArea) mainChatArea.style.display = 'flex';
        if (rightSidebar) rightSidebar.style.display = 'flex';
        
        // Hide workflow creation view if it's open
        const workflowView = document.getElementById('workflow-creation-view');
        if (workflowView) workflowView.style.display = 'none';
        
        // Add a message to the chat showing the workflow execution
        const execution = data.execution;
        const workflowName = execution.workflow_name;
        
        // Add user message showing workflow execution
        appendMessage('user', `Execute workflow: ${workflowName}`);
        
        // Add system message showing execution started
        appendMessage('bot', `🚀 **Workflow Execution Started**\n\n**Workflow:** ${workflowName}\n**Execution ID:** ${execution.execution_id}\n**Status:** ${execution.status}\n\nI'm now executing the workflow steps. You'll see the progress in the chat as I work through each step.`);
        
    } catch (error) {
        safeError('Failed to execute workflow:', error);
        alert(`Error executing workflow: ${error.message}`);
        
        // Restore original content on error
        // Only restore if workflowItem and originalContent exist
        if (typeof workflowItem !== 'undefined' && workflowItem && originalContent) {
            workflowItem.innerHTML = originalContent;
        }
    }
}

// Delete workflow
async function deleteWorkflow(workflowId) {
    if (!confirm('Are you sure you want to delete this workflow?')) {
        return;
    }
    
    try {
        const response = await fetch(`/api/workflows/${workflowId}`, {
            method: 'DELETE'
        });
        
        if (!response.ok) {
            throw new Error(`HTTP error! status: ${response.status}`);
        }
        
        safeLog('Workflow deleted successfully');
        
        // Reload the current active tab
        const activeTab = document.querySelector('.workflow-tab.active');
        if (activeTab) {
            await loadWorkflowsForTab(activeTab.dataset.tab);
        } else {
            await loadWorkflowsForTab('all-workflows');
        }
        
        // Show success message
        alert('Workflow deleted successfully!');
        
    } catch (error) {
        safeError('Failed to delete workflow:', error);
        alert(`Error deleting workflow: ${error.message}`);
    }
}

// Handle workflow form submission
document.addEventListener('DOMContentLoaded', () => {
    const workflowForm = document.getElementById('workflow-form');
    if (workflowForm) {
        workflowForm.addEventListener('submit', async (e) => {
            e.preventDefault();
            
            const formData = {
                name: document.getElementById('workflow-name').value.trim(),
                description: document.getElementById('workflow-description').value.trim(),
                goal: document.getElementById('workflow-goal').value.trim(),
                instructions: document.getElementById('workflow-instructions').value.trim(),
                notes: document.getElementById('workflow-notes').value.trim(),
                required_tools: getSelectedTools(),
                trigger_type: document.getElementById('workflow-trigger').value,
                trigger_config: getTriggerConfig()
            };
            
            // Validate required fields
            if (!formData.name || !formData.goal || !formData.instructions) {
                alert('Please fill in all required fields (Name, Goal, and Instructions).');
                return;
            }
            
            // Validate tool selection
            if (formData.required_tools.length === 0) {
                alert('Please select at least one tool for this workflow.');
                return;
            }
            
            await saveWorkflow(formData);
        });
    }
    
    // Initialize tool selection and trigger configuration
    initializeWorkflowForm();
    
    // Load workflows on page load
    loadWorkflows();
});

//─────────────────────────────────────────────────────────────────────────────
// Tool Selection and Trigger Configuration Functions
//─────────────────────────────────────────────────────────────────────────────

// Available tools configuration - will be populated from API
let AVAILABLE_TOOLS = [];

// Tool icons mapping
const TOOL_ICONS = {
    'web': '🌐',
    'gmail': '📧',
    'google_calendar': '📅',
    'google_docs': '📄',
    'google_sheets': '📊',
    'google_drive': '📁',
    'slack': '💬',
    'notion': '📝',
    'zoom': '📹',
    'google_slides': '📽️'
};

// Fetch available tools from API
async function fetchAvailableTools() {
    try {
        const response = await fetch('/api/workflows/available-tools');
        if (response.ok) {
            const data = await response.json();
            if (data.success && data.available_apps) {
                // Transform the API response to match our expected format
                AVAILABLE_TOOLS = data.available_apps.map(app => ({
                    id: app.id,
                    name: app.name,
                    icon: TOOL_ICONS[app.id] || '🔧',
                    description: `${app.name} tools`,
                    tools: app.tools,
                    connected: app.connected // <-- add this line!
                }));
                return true;
            }
        }
        console.error('Failed to fetch available tools');
        return false;
    } catch (error) {
        console.error('Error fetching available tools:', error);
        return false;
    }
}

// Initialize workflow form
async function initializeWorkflowForm() {
    // Fetch available tools first
    await fetchAvailableTools();
    populateToolSelection();
    setupTriggerConfiguration();
}

// Populate tool selection grid
function populateToolSelection(selectedTools = []) {
    const toolGrid = document.getElementById('tool-selection-grid');
    if (!toolGrid) return;
    
    toolGrid.innerHTML = '';
    
    AVAILABLE_TOOLS.forEach(tool => {
        const toolItem = document.createElement('div');
        toolItem.classList.add('tool-selection-item');
        if (selectedTools.includes(tool.id)) {
            toolItem.classList.add('selected');
        }
        // Add connected/not-connected class
        if (tool.connected) {
            toolItem.classList.add('connected');
        } else {
            toolItem.classList.add('not-connected');
        }
        // Create tool details with available tools count
        const toolsCount = tool.tools ? tool.tools.length : 0;
        const toolsText = toolsCount > 0 ? ` (${toolsCount} tools available)` : '';
        
        toolItem.innerHTML = `
            <input type="checkbox" id="tool-${tool.id}" value="${tool.id}" 
                   ${selectedTools.includes(tool.id) ? 'checked' : ''} ${tool.connected ? '' : 'disabled'}>
            <div class="tool-icon">${tool.icon}</div>
            <div>
                <div class="tool-name">${tool.name}</div>
                <div class="tool-description">${tool.description}${toolsText}</div>
                ${!tool.connected ? '<div class="connect-warning">Not connected</div>' : ''}
            </div>
        `;
        // Add click handler for the entire item
        toolItem.addEventListener('click', (e) => {
            if (!tool.connected) {
                e.preventDefault();
                showConnectToolModal(tool.id, tool.name);
                return;
            }
            if (e.target.type !== 'checkbox') {
                const checkbox = toolItem.querySelector('input[type="checkbox"]');
                checkbox.checked = !checkbox.checked;
                toolItem.classList.toggle('selected', checkbox.checked);
            } else {
                toolItem.classList.toggle('selected', e.target.checked);
            }
        });
        toolGrid.appendChild(toolItem);
    });
}

// Show a modal to connect a tool
function showConnectToolModal(toolId, toolName) {
    // Remove any existing modal
    let modal = document.getElementById('connect-tool-modal');
    if (modal) modal.remove();
    modal = document.createElement('div');
    modal.id = 'connect-tool-modal';
    modal.className = 'modal';
    modal.innerHTML = `
        <div class="modal-content">
            <div class="modal-header">
                <h2>Connect ${toolName}</h2>
                <button class="close-modal-btn" onclick="document.getElementById('connect-tool-modal').remove()">×</button>
            </div>
            <div class="modal-body">
                <p>You need to connect <b>${toolName}</b> before using it in a workflow.</p>
                <button class="btn btn-primary" id="connect-tool-btn">Connect Now</button>
                <button class="btn btn-secondary" onclick="document.getElementById('connect-tool-modal').remove()">Cancel</button>
            </div>
        </div>
    `;
    document.body.appendChild(modal);
    document.getElementById('connect-tool-btn').onclick = function() {
        // Redirect to Pipedream connection flow (customize as needed)
        window.location.href = `/auth/connect/${toolId}`;
    };
}

// Get selected tools
function getSelectedTools() {
    const checkboxes = document.querySelectorAll('#tool-selection-grid input[type="checkbox"]:checked');
    return Array.from(checkboxes).map(cb => cb.value);
}

// Setup trigger configuration
function setupTriggerConfiguration() {
    const triggerSelect = document.getElementById('workflow-trigger');
    if (!triggerSelect) return;
    
    triggerSelect.addEventListener('change', (e) => {
        updateTriggerConfig(e.target.value);
    });
    
    // Initialize with manual trigger
    updateTriggerConfig('manual');
}

// Update trigger configuration based on type
function updateTriggerConfig(triggerType, existingConfig = {}) {
    const configGroup = document.getElementById('trigger-config-group');
    const configContent = document.getElementById('trigger-config-content');
    
    if (!configGroup || !configContent) return;
    
    let configHtml = '';
    
    switch (triggerType) {
        case 'scheduled':
            configHtml = `
                <div class="trigger-config-section">
                    <h4>Schedule Configuration</h4>
                    <div class="form-group">
                        <label for="schedule-frequency">Frequency</label>
                        <select id="schedule-frequency" name="frequency">
                            <option value="daily" ${existingConfig.frequency === 'daily' ? 'selected' : ''}>Daily</option>
                            <option value="weekly" ${existingConfig.frequency === 'weekly' ? 'selected' : ''}>Weekly</option>
                            <option value="monthly" ${existingConfig.frequency === 'monthly' ? 'selected' : ''}>Monthly</option>
                        </select>
                    </div>
                    <div class="form-group">
                        <label for="schedule-time">Time</label>
                        <input type="time" id="schedule-time" name="time" 
                               value="${existingConfig.time || '09:00'}">
                    </div>
                    <div class="form-group" id="weekly-day-group" style="display: none;">
                        <label for="schedule-day">Day of Week</label>
                        <select id="schedule-day" name="day">
                            <option value="monday" ${existingConfig.day === 'monday' ? 'selected' : ''}>Monday</option>
                            <option value="tuesday" ${existingConfig.day === 'tuesday' ? 'selected' : ''}>Tuesday</option>
                            <option value="wednesday" ${existingConfig.day === 'wednesday' ? 'selected' : ''}>Wednesday</option>
                            <option value="thursday" ${existingConfig.day === 'thursday' ? 'selected' : ''}>Thursday</option>
                            <option value="friday" ${existingConfig.day === 'friday' ? 'selected' : ''}>Friday</option>
                            <option value="saturday" ${existingConfig.day === 'saturday' ? 'selected' : ''}>Saturday</option>
                            <option value="sunday" ${existingConfig.day === 'sunday' ? 'selected' : ''}>Sunday</option>
                        </select>
                    </div>
                </div>
            `;
            break;
            
        case 'event':
            configHtml = `
                <div class="trigger-config-section">
                    <h4>Event Configuration</h4>
                    <div class="form-group">
                        <label for="event-type">Event Type</label>
                        <select id="event-type" name="event_type">
                            <option value="email_received" ${existingConfig.event_type === 'email_received' ? 'selected' : ''}>Email Received</option>
                            <option value="calendar_event" ${existingConfig.event_type === 'calendar_event' ? 'selected' : ''}>Calendar Event</option>
                            <option value="file_uploaded" ${existingConfig.event_type === 'file_uploaded' ? 'selected' : ''}>File Uploaded</option>
                            <option value="webhook" ${existingConfig.event_type === 'webhook' ? 'selected' : ''}>Webhook</option>
                        </select>
                    </div>
                    <div class="form-group">
                        <label for="event-filter">Event Filter (optional)</label>
                        <input type="text" id="event-filter" name="event_filter" 
                               placeholder="e.g., from:specific@email.com" 
                               value="${existingConfig.event_filter || ''}">
                    </div>
                </div>
            `;
            break;
            
        default: // manual
            configHtml = `
                <div class="trigger-config-section">
                    <h4>Manual Trigger</h4>
                    <p>This workflow will only run when you manually execute it.</p>
                </div>
            `;
    }
    
    configContent.innerHTML = configHtml;
    configGroup.style.display = 'block';
    
    // Setup additional event listeners for dynamic fields
    setupDynamicTriggerFields(triggerType);
<<<<<<< HEAD
}

// Setup dynamic trigger fields
function setupDynamicTriggerFields(triggerType) {
    if (triggerType === 'scheduled') {
        const frequencySelect = document.getElementById('schedule-frequency');
        const weeklyDayGroup = document.getElementById('weekly-day-group');
        
        if (frequencySelect && weeklyDayGroup) {
            frequencySelect.addEventListener('change', (e) => {
                weeklyDayGroup.style.display = e.target.value === 'weekly' ? 'block' : 'none';
            });
            
            // Initialize visibility
            weeklyDayGroup.style.display = frequencySelect.value === 'weekly' ? 'block' : 'none';
        }
    }
}

// Get trigger configuration
function getTriggerConfig() {
    const triggerType = document.getElementById('workflow-trigger').value;
    const config = {};
    
    switch (triggerType) {
        case 'scheduled':
            config.frequency = document.getElementById('schedule-frequency')?.value || 'daily';
            config.time = document.getElementById('schedule-time')?.value || '09:00';
            if (config.frequency === 'weekly') {
                config.day = document.getElementById('schedule-day')?.value || 'monday';
            }
            break;
            
        case 'event':
            config.event_type = document.getElementById('event-type')?.value || 'email_received';
            config.event_filter = document.getElementById('event-filter')?.value || '';
            break;
            
        default:
            // Manual trigger - no additional config needed
            break;
    }
    
    return config;
}

// Get trigger display text
function getTriggerDisplayText(triggerType, triggerConfig) {
    switch (triggerType) {
        case 'scheduled':
            const frequency = triggerConfig.frequency || 'daily';
            const time = triggerConfig.time || '09:00';
            if (frequency === 'weekly') {
                const day = triggerConfig.day || 'monday';
                return `📅 ${day} at ${time}`;
            }
            return `📅 ${frequency} at ${time}`;
            
        case 'event':
            const eventType = triggerConfig.event_type || 'email_received';
            const eventLabels = {
                'email_received': '📧 Email',
                'calendar_event': '📅 Calendar',
                'file_uploaded': '📁 File',
                'webhook': '🔗 Webhook'
            };
            return eventLabels[eventType] || '🔗 Event';
            
        default:
            return '👆 Manual';
    }
}

(function addConnectModalStyles() {
    if (document.getElementById('connect-modal-style')) return;
    const style = document.createElement('style');
    style.id = 'connect-modal-style';
    style.innerHTML = `
    .modal { position: fixed; z-index: 2000; left: 0; top: 0; width: 100vw; height: 100vh; background: rgba(0,0,0,0.5); display: flex; align-items: center; justify-content: center; }
    .modal-content { background: #fff; border-radius: 12px; box-shadow: 0 4px 32px rgba(0,0,0,0.18); padding: 0; max-width: 400px; width: 100%; overflow: hidden; }
    .modal-header { display: flex; justify-content: space-between; align-items: center; padding: 20px; border-bottom: 1px solid #e5e7eb; background: #f9fafb; border-top-left-radius: 12px; border-top-right-radius: 12px; }
    .modal-header h2 { margin: 0; font-size: 1.2rem; color: #1f2937; }
    .close-modal-btn { background: none; border: none; font-size: 1.5rem; cursor: pointer; color: #6b7280; padding: 0; width: 30px; height: 30px; display: flex; align-items: center; justify-content: center; border-radius: 4px; }
    .close-modal-btn:hover { background-color: #f3f4f6; color: #374151; }
    .modal-body { padding: 20px; }
    .btn-primary { background: #2563eb; color: #fff; border: none; padding: 8px 16px; border-radius: 6px; font-weight: 500; margin-right: 8px; cursor: pointer; }
    .btn-secondary { background: #6b7280; color: #fff; border: none; padding: 8px 16px; border-radius: 6px; font-weight: 500; cursor: pointer; }
    .btn-primary:hover { background: #1d4ed8; }
    .btn-secondary:hover { background: #4b5563; }
    .tool-selection-item.not-connected { opacity: 0.6; pointer-events: auto; border: 1px dashed #f59e0b; }
    .tool-selection-item .connect-warning { color: #dc2626; font-size: 0.8em; margin-top: 4px; font-weight: 500; }
    `;
    document.head.appendChild(style);
})();
=======
}
>>>>>>> 27c4b940
<|MERGE_RESOLUTION|>--- conflicted
+++ resolved
@@ -2264,7 +2264,6 @@
     
     // Setup additional event listeners for dynamic fields
     setupDynamicTriggerFields(triggerType);
-<<<<<<< HEAD
 }
 
 // Setup dynamic trigger fields
@@ -2358,7 +2357,4 @@
     .tool-selection-item .connect-warning { color: #dc2626; font-size: 0.8em; margin-top: 4px; font-weight: 500; }
     `;
     document.head.appendChild(style);
-})();
-=======
-}
->>>>>>> 27c4b940
+})();
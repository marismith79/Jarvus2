"""
Chatbot routes for handling chat interactions.
"""

from flask import Blueprint, request, jsonify, session, redirect, url_for
from flask_login import login_required
from typing import Any, Dict, List, Optional
import time
import logging

from ..llm.client import JarvusAIClient
from ..services.tool_registry import tool_registry
from flask_login import login_required, current_user
from flask import Blueprint, jsonify, request, session
from ..utils.tool_permissions import check_tool_access, get_user_oauth_scopes
import logging
from azure.ai.inference.models import (
    SystemMessage,
    UserMessage,
    AssistantMessage,
    ToolMessage,
    ChatCompletions
)
from ..config import Config
from jarvus_app.models.history import History
from ..db import db
<<<<<<< HEAD
from ..services.agent_service import get_agent, get_agent_tools, get_agent_history, append_message, create_agent
# from ..utils.token_utils import get_valid_jwt_token

=======
from ..utils.token_utils import get_valid_jwt_token
>>>>>>> a740af92

jarvus_ai = JarvusAIClient()

chatbot_bp = Blueprint('chatbot', __name__)
logger = logging.getLogger(__name__)
tool_choice = 'required'


@chatbot_bp.route('/tools', methods=['GET'])
@login_required
def get_available_tools():
    """Return only the definitions the user has toggled on."""
    # all of your definitions:
    all_defs = tool_registry.get_sdk_tools()

    # which names did the user pick?
    selected = session.get('selected_tools', [])
    if selected:
        # case‐insensitive match on the FunctionDefinition.name
        filtered = [
            d for d in all_defs
            if d.function.name.lower() in {s.lower() for s in selected}
        ]
    else:
        # nothing selected yet → show everybody
        filtered = ""

    # JSON‐serialize
    tools = [d.function.as_dict() for d in filtered]
    return jsonify(tools), 200

@chatbot_bp.route('/selected_tools', methods=['POST'])
@login_required
def save_selected_tools():
    data = request.get_json() or {}
    session['selected_tools'] = data.get('tools', [])
    return ('', 204)

@chatbot_bp.route('/agents', methods=['POST'])
@login_required
def create_agent_route():
    """Creates a new, named agent in the database."""
    data = request.get_json() or {}
    agent_name = data.get('name')
    tools = data.get('tools', [])
    description = data.get('description', '')

    agent = create_agent(current_user.id, agent_name, tools, description)
    return jsonify({
        'id': agent.id,
        'name': agent.name,
        'description': agent.description,
        'tools': agent.tools or []
    }), 201

@chatbot_bp.route('/agents/<int:agent_id>/history', methods=['GET'])
@login_required
def get_agent_history_route(agent_id):
    agent = get_agent(agent_id, current_user.id)
    filtered_history = get_agent_history(agent)
    return jsonify({'history': filtered_history})

@chatbot_bp.route('/send', methods=['POST'])
@login_required
def handle_chat_message():
    """Handle incoming chat messages, invoking LLM and tools as needed."""
    import sys
    logger.info("=== Starting chat message handling ===")
    logger.info(f"Request method: {request.method}")
    logger.info(f"Request headers: {dict(request.headers)}")
    logger.info(f"Request args: {dict(request.args)}")
    logger.info(f"Request form: {dict(request.form)}")
    logger.info(f"Request json: {request.get_json(silent=True)}")
    logger.info(f"Current user: {current_user.id}")
    logger.info(f"Session ID: {session.sid if hasattr(session, 'sid') else 'No session ID'}")

    # Log session size and key details
    session_total_size = 0
    logger.info("=== Session Key Size Debug ===")
    for k, v in session.items():
        try:
            if isinstance(v, (str, bytes)):
                size = len(v)
            else:
                import json
                size = len(json.dumps(v))
        except Exception as e:
            size = -1
        session_total_size += size if size > 0 else 0
        logger.info(f"Session key: {k} | type: {type(v).__name__} | size: {size} bytes")
    logger.info(f"Total session size (approx): {session_total_size} bytes")
    logger.info("====================================")

    data = request.get_json() or {}
    user_text = data.get('message', '')
    agent_id = data.get('agent_id')
    tool_choice = data.get('tool_choice', 'auto')
    jwt_token = get_valid_jwt_token()
    if not jwt_token:
        # Token refresh failed, force re-login
        return redirect(url_for("auth.signin"))
        # return jsonify({"error": "Session expired. Please log in again.", "reauth": True}), 401
    
    logger.info(f"Received message: {user_text}")
    logger.info(f"Agent ID: {agent_id}")
    logger.info(f"Tool choice: {tool_choice}")
    logger.info(f"JWT token present: {bool(jwt_token)}")

    if not all([user_text, agent_id]):
        return jsonify({'error': 'Message and agent_id are required.'}), 400

    agent = get_agent(agent_id, current_user.id)
    messages = agent.messages or []
    # Append new user message
    messages.append({'role': 'user', 'content': user_text})

    # Prepare tool definitions - FILTER BASED ON AGENT TOOLS
    selected_tools = get_agent_tools(agent)
    user_scopes = get_user_oauth_scopes(current_user.id, "google-workspace")

    if selected_tools:
        sdk_tools = tool_registry.get_sdk_tools_by_modules(selected_tools, user_scopes)
        logger.info(f"Loaded {len(sdk_tools)} tools for agent {agent_id}: {selected_tools}")
    else:
        sdk_tools = []
        logger.info("No tools selected for agent - sending empty tool list")

    try:
        # Recursive tool calling loop
        while True:
            logger.info("Calling Azure AI for completion")
            response: ChatCompletions = jarvus_ai.client.complete(
                messages=messages,
                model=jarvus_ai.deployment_name,
                tools=sdk_tools,
                stream=False,
                tool_choice=tool_choice
            )
            logger.info("Received response from Azure AI")

            choice = response.choices[0]
            msg = choice.message
            assistant_msg = {'role': 'assistant', 'content': msg.content, 'tool_calls': msg.tool_calls}
            messages.append(assistant_msg)
            logger.info(f"Assistant message: {assistant_msg}")

            if not msg.tool_calls:
                logger.info("No tool calls in response - conversation complete")
                break

            logger.info(f"Processing {len(msg.tool_calls)} tool calls")
            for call in msg.tool_calls:
                tool_name = call.function.name
                tool_args = json.loads(call.function.arguments) if call.function.arguments else {}
                logger.info(f"Executing tool: {tool_name} with args: {tool_args}")
                result = tool_registry.execute_tool(
                    tool_name=tool_name,
                    parameters=tool_args,
                    jwt_token=jwt_token
                )
                tool_msg = {'role': 'tool', 'content': json.dumps(result), 'tool_call_id': call.id}
                messages.append(tool_msg)
                logger.info(f"Added tool result to conversation")

        # Save updated messages to DB
        agent.messages = messages
        db.session.commit()

        filtered_history = get_agent_history(agent)
        logger.info(f"Returning response with {len(filtered_history)} messages in history")
        logger.info(f"filtered_history: {filtered_history}")

        return jsonify({"history": filtered_history})

    except Exception as e:
        logger.error(f"Error processing message for agent {agent_id}: {str(e)}", exc_info=True)
        return jsonify({'error': str(e)}), 500<|MERGE_RESOLUTION|>--- conflicted
+++ resolved
@@ -3,10 +3,11 @@
 """
 
 from flask import Blueprint, request, jsonify, session, redirect, url_for
-from flask_login import login_required
+from flask_login import login_required, current_user
 from typing import Any, Dict, List, Optional
 import time
 import logging
+import json
 
 from ..llm.client import JarvusAIClient
 from ..services.tool_registry import tool_registry
@@ -24,20 +25,14 @@
 from ..config import Config
 from jarvus_app.models.history import History
 from ..db import db
-<<<<<<< HEAD
 from ..services.agent_service import get_agent, get_agent_tools, get_agent_history, append_message, create_agent
-# from ..utils.token_utils import get_valid_jwt_token
-
-=======
 from ..utils.token_utils import get_valid_jwt_token
->>>>>>> a740af92
 
 jarvus_ai = JarvusAIClient()
 
 chatbot_bp = Blueprint('chatbot', __name__)
 logger = logging.getLogger(__name__)
 tool_choice = 'required'
-
 
 @chatbot_bp.route('/tools', methods=['GET'])
 @login_required
@@ -132,8 +127,6 @@
     if not jwt_token:
         # Token refresh failed, force re-login
         return redirect(url_for("auth.signin"))
-        # return jsonify({"error": "Session expired. Please log in again.", "reauth": True}), 401
-    
     logger.info(f"Received message: {user_text}")
     logger.info(f"Agent ID: {agent_id}")
     logger.info(f"Tool choice: {tool_choice}")
@@ -143,11 +136,9 @@
         return jsonify({'error': 'Message and agent_id are required.'}), 400
 
     agent = get_agent(agent_id, current_user.id)
-    messages = agent.messages or []
-    # Append new user message
-    messages.append({'role': 'user', 'content': user_text})
-
-    # Prepare tool definitions - FILTER BASED ON AGENT TOOLS
+    messages = []
+    messages.append(UserMessage(content=user_text))
+
     selected_tools = get_agent_tools(agent)
     user_scopes = get_user_oauth_scopes(current_user.id, "google-workspace")
 
@@ -159,6 +150,7 @@
         logger.info("No tools selected for agent - sending empty tool list")
 
     try:
+        new_messages = []
         # Recursive tool calling loop
         while True:
             logger.info("Calling Azure AI for completion")
@@ -173,10 +165,11 @@
 
             choice = response.choices[0]
             msg = choice.message
-            assistant_msg = {'role': 'assistant', 'content': msg.content, 'tool_calls': msg.tool_calls}
+            # Always ensure content is a string
+            assistant_msg = AssistantMessage(content=msg.content if msg.content is not None else "", tool_calls=msg.tool_calls)
             messages.append(assistant_msg)
+            new_messages.append({'role': 'assistant', 'content': assistant_msg.content})
             logger.info(f"Assistant message: {assistant_msg}")
-
             if not msg.tool_calls:
                 logger.info("No tool calls in response - conversation complete")
                 break
@@ -191,19 +184,26 @@
                     parameters=tool_args,
                     jwt_token=jwt_token
                 )
-                tool_msg = {'role': 'tool', 'content': json.dumps(result), 'tool_call_id': call.id}
+                # ToolMessage must immediately follow the assistant message with tool_calls
+                tool_msg = ToolMessage(content=json.dumps(result), tool_call_id=call.id)
                 messages.append(tool_msg)
                 logger.info(f"Added tool result to conversation")
-
-        # Save updated messages to DB
-        agent.messages = messages
+        # Save updated messages to DB (as dicts)
+        agent.messages = []
+        for m in messages:
+            if isinstance(m, UserMessage):
+                agent.messages.append({'role': 'user', 'content': m.content})
+            elif isinstance(m, AssistantMessage):
+                agent.messages.append({'role': 'assistant', 'content': m.content})
+            elif isinstance(m, ToolMessage):
+                agent.messages.append({'role': 'tool', 'content': m.content, 'tool_call_id': getattr(m, 'tool_call_id', None)})
+            elif isinstance(m, SystemMessage):
+                agent.messages.append({'role': 'system', 'content': m.content})
+            else:
+                agent.messages.append({'role': 'user', 'content': getattr(m, 'content', '')})
         db.session.commit()
-
-        filtered_history = get_agent_history(agent)
-        logger.info(f"Returning response with {len(filtered_history)} messages in history")
-        logger.info(f"filtered_history: {filtered_history}")
-
-        return jsonify({"history": filtered_history})
+        agent = get_agent(agent_id, current_user.id)  # Re-fetch from DB
+        return jsonify({"new_messages": new_messages})
 
     except Exception as e:
         logger.error(f"Error processing message for agent {agent_id}: {str(e)}", exc_info=True)

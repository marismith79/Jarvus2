--- conflicted
+++ resolved
@@ -171,16 +171,8 @@
     user_scopes = get_user_oauth_scopes(current_user.id, "google-workspace")
     user_tools = scopes_to_tools(user_scopes)
     allowed_tools = list(agent_tools & user_tools)
-<<<<<<< HEAD
-    
-    # Web tools are always available regardless of agent assignment or OAuth scopes
-    if 'web' not in allowed_tools:
-        allowed_tools.append('web')
-    
-=======
     if web_search_enabled:
         allowed_tools.append('web')
->>>>>>> b3e51f28
     print('DEBUG agent_tools', agent_tools)
     print('DEBUG user_tools', user_tools)
     print('DEBUG allowed_tools', allowed_tools)

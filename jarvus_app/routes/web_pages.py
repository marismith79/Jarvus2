# app/routes/web_pages.py
from flask import Blueprint, render_template
from flask_login import login_required, current_user

web = Blueprint("web", __name__)

@web.route("/")
def landing():
    return render_template("landing.html")

@web.route("/profile")
@login_required
def profile():
    return render_template("profile.html")

@web.route("/chatbot")
@login_required
def chatbot():
    return render_template("chatbot.html")

@web.route("/flow-builder")
@login_required
def flow_builder():
<<<<<<< HEAD
    return render_template("flow_builder.html")
=======
    if "user" not in session:
        return redirect(url_for("auth.signin"))
    
    return render_template("flow_builder.html", session=session)

@web.route("/dashboard")
def dashboard():
    if "user" not in session:
        return redirect(url_for("auth.signin"))
    
    return render_template("dashboard.html", session=session)
>>>>>>> 6357ed83
<|MERGE_RESOLUTION|>--- conflicted
+++ resolved
@@ -1,5 +1,5 @@
 # app/routes/web_pages.py
-from flask import Blueprint, render_template
+from flask import Blueprint, render_template, session, url_for, redirect
 from flask_login import login_required, current_user
 
 web = Blueprint("web", __name__)
@@ -21,9 +21,6 @@
 @web.route("/flow-builder")
 @login_required
 def flow_builder():
-<<<<<<< HEAD
-    return render_template("flow_builder.html")
-=======
     if "user" not in session:
         return redirect(url_for("auth.signin"))
     
@@ -34,5 +31,4 @@
     if "user" not in session:
         return redirect(url_for("auth.signin"))
     
-    return render_template("dashboard.html", session=session)
->>>>>>> 6357ed83
+    return render_template("dashboard.html", session=session)
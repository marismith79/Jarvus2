# app/routes/web_pages.py
from flask import Blueprint, render_template, request
from flask_login import login_required, current_user
from ..models.oauth import OAuthCredentials
from .chatbot import handle_chat_message
from sqlalchemy.exc import ProgrammingError
from datetime import datetime

web = Blueprint("web", __name__)

@web.route("/")
def landing():
    return render_template("landing.html")

@web.route("/profile")
@login_required
def profile():
    try:
        gmail_connected = OAuthCredentials.get_credentials(current_user.id, 'gmail') is not None
        notion_connected = OAuthCredentials.get_credentials(current_user.id, 'notion') is not None
        slack_connected = OAuthCredentials.get_credentials(current_user.id, 'slack') is not None
        zoom_connected = OAuthCredentials.get_credentials(current_user.id, 'zoom') is not None
    except ProgrammingError:
        # If the table doesn't exist yet, assume no services are connected
        gmail_connected = False
        notion_connected = False
        slack_connected = False
        zoom_connected = False
    
    return render_template(
        "profile.html",
        gmail_connected=gmail_connected,
        notion_connected=notion_connected,
        slack_connected=slack_connected,
        zoom_connected=zoom_connected
    )

@web.route("/chatbot", strict_slashes=False)
@login_required
def chatbot():
    # Get connection status for each tool
    gmail_connected = OAuthCredentials.get_credentials(current_user.id, 'gmail') is not None
    notion_connected = OAuthCredentials.get_credentials(current_user.id, 'notion') is not None
    slack_connected = OAuthCredentials.get_credentials(current_user.id, 'slack') is not None
    zoom_connected = OAuthCredentials.get_credentials(current_user.id, 'zoom') is not None

    return render_template("chatbot.html",
        gmail_connected=gmail_connected,
        notion_connected=notion_connected,
        slack_connected=slack_connected,
        zoom_connected=zoom_connected
    )

@web.route("/chatbot/send", methods=['POST'])
@login_required
def send_chat_message():
    return handle_chat_message()

# @web.route("/flow-builder")
# @login_required
# def flow_builder():
#     return render_template("flow_builder.html")

<<<<<<< HEAD
@web.route("/dashboard")
@login_required
def dashboard():
    return render_template("dashboard.html")

@web.route('/privacy-policy')
def privacy_policy():
    """Render the privacy policy page"""
    return render_template('privacy_policy.html', last_updated=datetime.now().strftime("%B %d, %Y"))
=======
# @web.route("/dashboard")
# def dashboard():
#     return render_template("dashboard.html")
>>>>>>> 819a971f
<|MERGE_RESOLUTION|>--- conflicted
+++ resolved
@@ -61,18 +61,12 @@
 # def flow_builder():
 #     return render_template("flow_builder.html")
 
-<<<<<<< HEAD
-@web.route("/dashboard")
+# @web.route("/dashboard")
 @login_required
-def dashboard():
-    return render_template("dashboard.html")
+# def dashboard():
+#     return render_template("dashboard.html")
 
 @web.route('/privacy-policy')
 def privacy_policy():
     """Render the privacy policy page"""
-    return render_template('privacy_policy.html', last_updated=datetime.now().strftime("%B %d, %Y"))
-=======
-# @web.route("/dashboard")
-# def dashboard():
-#     return render_template("dashboard.html")
->>>>>>> 819a971f
+    return render_template('privacy_policy.html', last_updated=datetime.now().strftime("%B %d, %Y"))
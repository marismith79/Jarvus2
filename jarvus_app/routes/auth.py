--- conflicted
+++ resolved
@@ -17,12 +17,9 @@
     url_for,
 )
 from flask_login import login_user, logout_user
-<<<<<<< HEAD
 from ..services.pipedream_auth_service import pipedream_auth_service
-from ..services.pipedream_tool_registry import pipedream_tool_service
-=======
+from ..services.pipedream_tool_registry import pipedream_tool_servicefrom 
 from flask import jsonify
->>>>>>> bd16b55c
 from jarvus_app.models.user import User
 
 from ..db import db

--- conflicted
+++ resolved
@@ -72,18 +72,6 @@
 
 # Centralized list of all Pipedream MCP tool apps
 ALL_PIPEDREAM_APPS = [
-<<<<<<< HEAD
-    {"slug": "google_docs", "name": "Google Docs"},
-    {"slug": "gmail", "name": "Gmail"},
-    {"slug": "google_calendar", "name": "Google Calendar"},
-    {"slug": "google_sheets", "name": "Google Sheets"},
-    {"slug": "google_slides", "name": "Google Slides"},
-    {"slug": "google_drive", "name": "Google Drive"},
-    {"slug": "zoom", "name": "Zoom"},
-    {"slug": "slack", "name": "Slack"},
-    {"slug": "notion", "name": "Notion"},
-     {"slug": "scrapingant", "name": "ScrapingAnt"},
-=======
     {"slug": "google_docs", "name": "Google Docs", "mention": "docs"},
     {"slug": "gmail", "name": "Gmail", "mention": "gmail"},
     {"slug": "google_calendar", "name": "Google Calendar", "mention": "gcal"},
@@ -94,6 +82,5 @@
     {"slug": "slack", "name": "Slack", "mention": "slack"},
     {"slug": "notion", "name": "Notion", "mention": "notion"},
     {"slug": "scrapingant", "name": "ScrapingAnt", "mention": "web"},
->>>>>>> 27c4b940
     # Add more as needed
 ]
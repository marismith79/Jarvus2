"""Tool registration modules for different Google Workspace services."""

from .gmail_tools import register_gmail_tools
from .chrome_tools import register_chrome_tools
from .calendar_tools import register_calendar_tools
from .drive_tools import register_drive_tools
from .docs_tools import register_docs_tools
from .sheets_tools import register_sheets_tools
from .slides_tools import register_slides_tools
from .web_search_tools import register_web_search_tools

__all__ = [
    'register_gmail_tools',
    'register_calendar_tools',
    'register_drive_tools',
    'register_docs_tools',
    'register_sheets_tools',
    'register_slides_tools',
<<<<<<< HEAD
    'register_chrome_tools',
=======
>>>>>>> dd4b6124
    'register_web_search_tools'
] <|MERGE_RESOLUTION|>--- conflicted
+++ resolved
@@ -16,9 +16,6 @@
     'register_docs_tools',
     'register_sheets_tools',
     'register_slides_tools',
-<<<<<<< HEAD
     'register_chrome_tools',
-=======
->>>>>>> dd4b6124
-    'register_web_search_tools'
+    'register_web_search_tools',
 ] 
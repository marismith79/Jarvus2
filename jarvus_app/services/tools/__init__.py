"""Tool registration modules for different Google Workspace services."""

from .gmail_tools import register_gmail_tools
from .calendar_tools import register_calendar_tools
from .drive_tools import register_drive_tools
from .docs_tools import register_docs_tools
from .sheets_tools import register_sheets_tools
from .slides_tools import register_slides_tools
<<<<<<< HEAD
from .web import register_web_tools
=======
from .web_search_tools import register_web_search_tools
>>>>>>> b3e51f28

__all__ = [
    'register_gmail_tools',
    'register_calendar_tools',
    'register_drive_tools',
    'register_docs_tools',
    'register_sheets_tools',
    'register_slides_tools',
<<<<<<< HEAD
    'register_web_tools'
=======
    'register_web_search_tools'
>>>>>>> b3e51f28
] <|MERGE_RESOLUTION|>--- conflicted
+++ resolved
@@ -6,11 +6,7 @@
 from .docs_tools import register_docs_tools
 from .sheets_tools import register_sheets_tools
 from .slides_tools import register_slides_tools
-<<<<<<< HEAD
-from .web import register_web_tools
-=======
 from .web_search_tools import register_web_search_tools
->>>>>>> b3e51f28
 
 __all__ = [
     'register_gmail_tools',
@@ -19,9 +15,5 @@
     'register_docs_tools',
     'register_sheets_tools',
     'register_slides_tools',
-<<<<<<< HEAD
-    'register_web_tools'
-=======
     'register_web_search_tools'
->>>>>>> b3e51f28
 ] 
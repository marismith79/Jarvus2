"""
Tool Registry System for managing tool metadata and discovery.
This module provides a framework for registering and discovering tools
that are available through various MCP servers.
"""

from dataclasses import dataclass
from enum import Enum
from typing import Any, Callable, Dict, List, Optional

from azure.ai.inference.models import ChatCompletionsToolDefinition, FunctionDefinition

from .mcp_client import mcp_client, ToolExecutionError
from ..utils.scope_helpers import generate_scope_description


class ToolCategory(Enum):
    """Categories for different types of tools."""
    # Service Provider Categories
    GOOGLE_WORKSPACE = "google-workspace"
    MICROSOFT_365 = "microsoft-365"
    CUSTOM = "custom"
    WEB = "web"
    
    # Google Workspace Service Categories
    GMAIL = "google-workspace.gmail"
    DRIVE = "google-workspace.drive"
    DOCS = "google-workspace.docs"
    SHEETS = "google-workspace.sheets"
    SLIDES = "google-workspace.slides"

    CALENDAR = "google-workspace.calendar"


@dataclass
class ToolParameter:
    """Parameter definition for a tool."""
    name: str
    type: str
    description: str
    required: bool = False
    items_type: Optional[str] = None  # for backward compatibility
    items: Optional["ToolParameter"] = None  # for nested arrays/objects

    def to_schema(self) -> dict:
        schema = {"type": self.type, "description": self.description}
        if self.type == "array":
            if self.items:
                schema["items"] = self.items.to_schema()
            elif self.items_type:
                schema["items"] = {"type": self.items_type}
        return schema


@dataclass
class ToolMetadata:
    """Metadata for a tool available through the MCP server."""
    name: str
    description: str
    category: ToolCategory
    server_path: str                
    requires_auth: bool = True
    is_active: bool = True
    executor: Optional[Callable] = None
    parameters: Optional[List[ToolParameter]] = None
    result_formatter: Optional[Callable] = None

    def to_sdk_definition(self, user_scopes: Optional[List[str]] = None, scope_description: Optional[str] = None) -> ChatCompletionsToolDefinition:
        """Convert this metadata into an Azure SDK ChatCompletionsToolDefinition."""
        props: Dict[str, Any] = {}
        required: List[str] = []

        if self.parameters:
            for p in self.parameters:
                schema = p.to_schema()
                props[p.name] = schema
                if p.required:
                    required.append(p.name)
        else:
            # Default single-query parameter
            props = {
                "query": {
                    "type": "string",
                    "description": "Search query or parameters for the operation"
                }
            }

        # Add scope description to the tool description if available
        description = self.description
        if scope_description:
            description = f"{description}\n\n{scope_description}"

        func_def = FunctionDefinition(
            name=self.name,
            description=description,
            parameters={
                "type": "object",
                "properties": props,
                "required": required
            }
        )
        return ChatCompletionsToolDefinition(function=func_def)


class ToolRegistry:
    """Registry for managing available tools and their metadata."""

    def __init__(self):
        self._tools: Dict[str, ToolMetadata] = {}
        print("Tool Registry initialized")

    def register(self, tool: ToolMetadata) -> None:
        """Register a new tool's metadata."""
        if tool.name in self._tools:
            raise ValueError(f"Tool '{tool.name}' is already registered")
        self._tools[tool.name] = tool
        # print(f"Registered tool: {tool.name}")

    def get_tool(self, tool_name: str) -> Optional[ToolMetadata]:
        """Get a tool's metadata by name."""
        return self._tools.get(tool_name)

    def get_all_tools(self) -> List[ToolMetadata]:
        """Get metadata for all registered tools."""
        return list(self._tools.values())

    def get_active_tools(self) -> List[ToolMetadata]:
        """Get metadata for all active tools."""
        return [t for t in self._tools.values() if t.is_active]

    def get_tools_by_category(self, category: Optional[ToolCategory] = None) -> List[ToolMetadata]:
        """Get metadata for all tools in a specific category."""
        if category is None:
            return list(self._tools.values())
        return [t for t in self._tools.values() if t.category == category]

    def get_tools_by_category_dict(self) -> Dict[ToolCategory, List[ToolMetadata]]:
        """Get all tools grouped by category."""
        tools_by_category: Dict[ToolCategory, List[ToolMetadata]] = {}
        for tool in self._tools.values():
            if tool.category not in tools_by_category:
                tools_by_category[tool.category] = []
            tools_by_category[tool.category].append(tool)
        return tools_by_category

    def get_sdk_tools(self, user_scopes: Optional[List[str]] = None) -> List[ChatCompletionsToolDefinition]:
        """Return all active tools as Azure SDK definitions."""
        return [m.to_sdk_definition(user_scopes) for m in self._tools.values() if m.is_active]

    def execute_tool(
        self,
        tool_name: str,
        parameters: Dict[str, Any] = None,
        jwt_token: Optional[str] = None
    ) -> Any:
        """Execute a tool operation and format the result."""
        tool = self.get_tool(tool_name)
        if not tool or not tool.is_active:
            raise ValueError(f"Tool not available: {tool_name}")

        executor = tool.executor or mcp_client.execute_tool
        request_body = {
            "operation": tool_name,
            "parameters": parameters
        }
        raw_result = executor(
            tool_name=tool.server_path,
            payload=request_body,
            jwt_token=jwt_token
        )
        return self._handle_tool_response(tool, raw_result)

    def _handle_tool_response(self, tool: ToolMetadata, raw_result: Any) -> Any:
        """Handle and optionally format the raw tool execution result."""
        print(f"\nTool Registry: Got result from {tool.name}")
        if tool.result_formatter:
            return tool.result_formatter(raw_result)
        return raw_result

    def get_tools_by_module(self, module_name: str, user_scopes: Optional[List[str]] = None) -> List[ChatCompletionsToolDefinition]:
        """Get tools from a specific module/file."""
        # Map frontend tool names to tool categories
        module_to_category = {
            'gmail': ToolCategory.GMAIL,
            'docs': ToolCategory.DOCS,
            'slides': ToolCategory.SLIDES,
            'sheets': ToolCategory.SHEETS,
            'drive': ToolCategory.DRIVE,
            'calendar': ToolCategory.CALENDAR,
            'web': ToolCategory.WEB,
        }
        
        category = module_to_category.get(module_name.lower())
        if category:
            # Generate scope description for this module
            scope_description = None
            if user_scopes:
                service_names = {
                    ToolCategory.GMAIL: "Gmail",
                    ToolCategory.CALENDAR: "Calendar", 
                    ToolCategory.DRIVE: "Drive",
                    ToolCategory.DOCS: "Docs",
                    ToolCategory.SHEETS: "Sheets",
                    ToolCategory.SLIDES: "Slides",
                    ToolCategory.WEB: "Web"
                }
                service_name = service_names.get(category, module_name.title())
                scope_description = generate_scope_description(user_scopes, service_name)
            
            # Debug logging to help diagnose issues
            tools = [m.to_sdk_definition(scope_description=scope_description) 
                    for m in self._tools.values() 
                    if m.is_active and m.category == category]
            
            print(f"Found {len(tools)} tools for category {category}")
            return tools
        print(f"No category found for module {module_name}")
        return []

    def get_sdk_tools_by_modules(self, module_names: List[str], user_scopes: Optional[List[str]] = None) -> List[ChatCompletionsToolDefinition]:
        """Get tools from multiple modules."""
        all_tools = []
        for module_name in module_names:
            all_tools.extend(self.get_tools_by_module(module_name, user_scopes))
        return all_tools


def format_tool_result(result: Any) -> str:
    """Format generic tool result into a human-readable string."""
    if isinstance(result, list):
        return "\n".join(f"- {item}" for item in result)
    if isinstance(result, dict):
        return "\n".join(f"{k}: {v}" for k, v in result.items())
    return str(result)


def format_gmail_result(result: Any) -> Dict[str, Any]:
    """Format Gmail tool results while preserving dictionary structure."""
    if isinstance(result, dict):
        return result
    if isinstance(result, list):
        return {"messages": result}
    return {"result": str(result)}


def format_calendar_result(result: Any) -> Dict[str, Any]:
    """Format Calendar tool results while preserving dictionary structure."""
    if isinstance(result, dict):
        return result
    if isinstance(result, list):
        return {"events": result}
    return {"result": str(result)}


# Instantiate registry
tool_registry = ToolRegistry()

# Import tool registrations from separate modules
from .tools import (
    register_gmail_tools,
    register_calendar_tools,
    register_drive_tools,
    register_docs_tools,
    register_sheets_tools,
    register_slides_tools,
<<<<<<< HEAD
    register_web_tools
=======
    register_web_search_tools
>>>>>>> b3e51f28
)

# Register all tools
register_gmail_tools(tool_registry)
register_calendar_tools(tool_registry)
register_drive_tools(tool_registry)
register_docs_tools(tool_registry)
register_sheets_tools(tool_registry)
register_slides_tools(tool_registry)
<<<<<<< HEAD
register_web_tools(tool_registry) 
=======
register_web_search_tools(tool_registry) 
>>>>>>> b3e51f28
<|MERGE_RESOLUTION|>--- conflicted
+++ resolved
@@ -263,11 +263,7 @@
     register_docs_tools,
     register_sheets_tools,
     register_slides_tools,
-<<<<<<< HEAD
-    register_web_tools
-=======
     register_web_search_tools
->>>>>>> b3e51f28
 )
 
 # Register all tools
@@ -277,8 +273,4 @@
 register_docs_tools(tool_registry)
 register_sheets_tools(tool_registry)
 register_slides_tools(tool_registry)
-<<<<<<< HEAD
-register_web_tools(tool_registry) 
-=======
-register_web_search_tools(tool_registry) 
->>>>>>> b3e51f28
+register_web_search_tools(tool_registry) 
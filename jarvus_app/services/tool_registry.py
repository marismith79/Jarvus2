"""
Tool Registry System for managing tool metadata and discovery.
This module provides a framework for registering and discovering tools
that are available through various MCP servers.
"""

from dataclasses import dataclass
from enum import Enum
from typing import Any, Callable, Dict, List, Optional

from azure.ai.inference.models import ChatCompletionsToolDefinition, FunctionDefinition

from .mcp_client import mcp_client, ToolExecutionError
from ..utils.scope_helpers import generate_scope_description


class ToolCategory(Enum):
    """Categories for different types of tools."""
    # Service Provider Categories
    GOOGLE_WORKSPACE = "google-workspace"
    MICROSOFT_365 = "microsoft-365"
    CUSTOM = "custom"
    WEB = "web"
<<<<<<< HEAD
    CHROME = "chrome"
=======
>>>>>>> dd4b6124
    
    # Google Workspace Service Categories
    GMAIL = "google-workspace.gmail"
    DRIVE = "google-workspace.drive"
    DOCS = "google-workspace.docs"
    SHEETS = "google-workspace.sheets"
    SLIDES = "google-workspace.slides"

    CALENDAR = "google-workspace.calendar"


@dataclass
class ToolParameter:
    """Parameter definition for a tool."""
    name: str
    type: str
    description: str
    required: bool = False
    items_type: Optional[str] = None  # for backward compatibility
    items: Optional["ToolParameter"] = None  # for nested arrays/objects

    def to_schema(self) -> dict:
        schema = {"type": self.type, "description": self.description}
        if self.type == "array":
            if self.items:
                schema["items"] = self.items.to_schema()
            elif self.items_type:
                schema["items"] = {"type": self.items_type}
        return schema


@dataclass
class ToolMetadata:
    """Metadata for a tool available through the MCP server."""
    name: str
    description: str
    category: ToolCategory
    server_path: str                
    requires_auth: bool = True
    is_active: bool = True
    executor: Optional[Callable] = None
    parameters: Optional[List[ToolParameter]] = None
    result_formatter: Optional[Callable] = None

    def to_sdk_definition(self, user_scopes: Optional[List[str]] = None, scope_description: Optional[str] = None) -> ChatCompletionsToolDefinition:
        """Convert this metadata into an Azure SDK ChatCompletionsToolDefinition."""
        props: Dict[str, Any] = {}
        required: List[str] = []

        if self.parameters:
            for p in self.parameters:
                schema = p.to_schema()
                props[p.name] = schema
                if p.required:
                    required.append(p.name)
        else:
            # Default single-query parameter
            props = {
                "query": {
                    "type": "string",
                    "description": "Search query or parameters for the operation"
                }
            }

        # Add scope description to the tool description if available
        description = self.description
        if scope_description:
            description = f"{description}\n\n{scope_description}"

        func_def = FunctionDefinition(
            name=self.name,
            description=description,
            parameters={
                "type": "object",
                "properties": props,
                "required": required
            }
        )
        return ChatCompletionsToolDefinition(function=func_def)


class ToolRegistry:
    """Registry for managing available tools and their metadata."""

    def __init__(self):
        self._tools: Dict[str, ToolMetadata] = {}
        print("Tool Registry initialized")

    def register(self, tool: ToolMetadata) -> None:
        """Register a new tool's metadata."""
        if tool.name in self._tools:
            raise ValueError(f"Tool '{tool.name}' is already registered")
        self._tools[tool.name] = tool
        # print(f"Registered tool: {tool.name}")

    def get_tool(self, tool_name: str) -> Optional[ToolMetadata]:
        """Get a tool's metadata by name."""
        return self._tools.get(tool_name)

    def get_all_tools(self) -> List[ToolMetadata]:
        """Get metadata for all registered tools."""
        return list(self._tools.values())

    def get_active_tools(self) -> List[ToolMetadata]:
        """Get metadata for all active tools."""
        return [t for t in self._tools.values() if t.is_active]

    def get_tools_by_category(self, category: Optional[ToolCategory] = None) -> List[ToolMetadata]:
        """Get metadata for all tools in a specific category."""
        if category is None:
            return list(self._tools.values())
        return [t for t in self._tools.values() if t.category == category]

    def get_tools_by_category_dict(self) -> Dict[ToolCategory, List[ToolMetadata]]:
        """Get all tools grouped by category."""
        tools_by_category: Dict[ToolCategory, List[ToolMetadata]] = {}
        for tool in self._tools.values():
            if tool.category not in tools_by_category:
                tools_by_category[tool.category] = []
            tools_by_category[tool.category].append(tool)
        return tools_by_category

    def get_sdk_tools(self, user_scopes: Optional[List[str]] = None) -> List[ChatCompletionsToolDefinition]:
        """Return all active tools as Azure SDK definitions."""
        return [m.to_sdk_definition(user_scopes) for m in self._tools.values() if m.is_active]

    def execute_tool(
        self,
        tool_name: str,
        parameters: Dict[str, Any] = None,
        jwt_token: Optional[str] = None
    ) -> Any:
        """Execute a tool operation and format the result."""
        tool = self.get_tool(tool_name)
        if not tool or not tool.is_active:
            raise ValueError(f"Tool not available: {tool_name}")

        executor = tool.executor or mcp_client.execute_tool
        request_body = {
            "operation": tool_name,
            "parameters": parameters
        }
        raw_result = executor(
            tool_name=tool.server_path,
            payload=request_body,
            jwt_token=jwt_token
        )
        return self._handle_tool_response(tool, raw_result)

    def _handle_tool_response(self, tool: ToolMetadata, raw_result: Any) -> Any:
        """Handle and optionally format the raw tool execution result."""
        print(f"\nTool Registry: Got result from {tool.name}")
        if tool.result_formatter:
            return tool.result_formatter(raw_result)
        return raw_result

    def get_tools_by_module(self, module_name: str, user_scopes: Optional[List[str]] = None) -> List[ChatCompletionsToolDefinition]:
        """Get tools from a specific module/file."""
        # Map frontend tool names to tool categories
        module_to_category = {
            'gmail': ToolCategory.GMAIL,
            'docs': ToolCategory.DOCS,
            'slides': ToolCategory.SLIDES,
            'sheets': ToolCategory.SHEETS,
            'drive': ToolCategory.DRIVE,
            'calendar': ToolCategory.CALENDAR,
            'web': ToolCategory.WEB,
        }
        
        category = module_to_category.get(module_name.lower())
        if category:
            # Generate scope description for this module
            scope_description = None
            if user_scopes:
                service_names = {
                    ToolCategory.GMAIL: "Gmail",
                    ToolCategory.CALENDAR: "Calendar", 
                    ToolCategory.DRIVE: "Drive",
                    ToolCategory.DOCS: "Docs",
                    ToolCategory.SHEETS: "Sheets",
                    ToolCategory.SLIDES: "Slides",
                    ToolCategory.WEB: "Web"
                }
                service_name = service_names.get(category, module_name.title())
                scope_description = generate_scope_description(user_scopes, service_name)
            
            # Debug logging to help diagnose issues
            tools = [m.to_sdk_definition(scope_description=scope_description) 
                    for m in self._tools.values() 
                    if m.is_active and m.category == category]
            
            print(f"Found {len(tools)} tools for category {category}")
            return tools
        print(f"No category found for module {module_name}")
        return []

    def get_sdk_tools_by_modules(self, module_names: List[str], user_scopes: Optional[List[str]] = None) -> List[ChatCompletionsToolDefinition]:
        """Get tools from multiple modules."""
        all_tools = []
        for module_name in module_names:
            all_tools.extend(self.get_tools_by_module(module_name, user_scopes))
        return all_tools


def format_tool_result(result: Any) -> str:
    """Format generic tool result into a human-readable string."""
    if isinstance(result, list):
        return "\n".join(f"- {item}" for item in result)
    if isinstance(result, dict):
        return "\n".join(f"{k}: {v}" for k, v in result.items())
    return str(result)


def format_gmail_result(result: Any) -> Dict[str, Any]:
    """Format Gmail tool results while preserving dictionary structure."""
    if isinstance(result, dict):
        return result
    if isinstance(result, list):
        return {"messages": result}
    return {"result": str(result)}


def format_calendar_result(result: Any) -> Dict[str, Any]:
    """Format Calendar tool results while preserving dictionary structure."""
    if isinstance(result, dict):
        return result
    if isinstance(result, list):
        return {"events": result}
    return {"result": str(result)}


def format_font_result(result: Any) -> str:
    """Format font detection results into a human-readable string."""
    if not isinstance(result, dict):
        return str(result)
    
    if not result.get("success"):
        return f"Font detection failed: {result.get('error', 'Unknown error')}"
    
    font_data = result.get("fonts", {})
    if not font_data:
        return "No font data found"
    
    # Build a comprehensive font report
    report = []
    report.append("🎨 FONT ANALYSIS REPORT")
    report.append("=" * 50)
    
    # Unique fonts
    unique_fonts = font_data.get("uniqueFonts", [])
    report.append(f"📝 Unique Fonts Found: {len(unique_fonts)}")
    for font in unique_fonts:
        report.append(f"   • {font}")
    
    # Font usage statistics
    font_usage = font_data.get("fontUsage", {})
    if font_usage:
        report.append(f"\n📊 FONT USAGE STATISTICS:")
        for font_name, usage in font_usage.items():
            report.append(f"\n🔤 {font_name}:")
            report.append(f"   • Full family: {usage.get('fontFamily', 'Unknown')}")
            report.append(f"   • Used {usage.get('usageCount', 0)} times")
            report.append(f"   • Sizes: {', '.join(usage.get('sizes', []))}")
            report.append(f"   • Weights: {', '.join(usage.get('weights', []))}")
            report.append(f"   • Elements: {', '.join(usage.get('elements', []))}")
    
    # @font-face rules
    font_faces = font_data.get("fontFaces", [])
    if font_faces:
        report.append(f"\n🔗 @FONT-FACE RULES ({len(font_faces)} found):")
        for face in font_faces[:5]:  # Show first 5
            report.append(f"   • {face.get('fontFamily', 'Unknown')}: {face.get('src', 'No source')}")
        if len(font_faces) > 5:
            report.append(f"   ... and {len(font_faces) - 5} more")
    
    # Summary
    total_elements = font_data.get("totalElements", 0)
    elements_with_fonts = font_data.get("elementsWithFonts", 0)
    report.append(f"\n📈 SUMMARY:")
    report.append(f"   • Total elements analyzed: {total_elements}")
    report.append(f"   • Elements with fonts: {elements_with_fonts}")
    report.append(f"   • Font coverage: {(elements_with_fonts/total_elements*100):.1f}%" if total_elements > 0 else "   • Font coverage: N/A")
    
    return "\n".join(report)


# Instantiate registry
tool_registry = ToolRegistry()

# Import all tool registration functions
from .tools import (
    register_gmail_tools,
    register_calendar_tools,
    register_drive_tools,
    register_docs_tools,
    register_sheets_tools,
    register_slides_tools,
<<<<<<< HEAD
    register_chrome_tools
=======
    register_web_search_tools
>>>>>>> dd4b6124
)

# Register all tools
register_gmail_tools(tool_registry)
register_calendar_tools(tool_registry)
register_drive_tools(tool_registry)
register_docs_tools(tool_registry)
register_sheets_tools(tool_registry)
register_slides_tools(tool_registry)
<<<<<<< HEAD
register_chrome_tools(tool_registry)

# Register web search tools if available
try:
    from .tools.web_search_tools import register_web_search_tools
    register_web_search_tools(tool_registry)
    print("✅ Web search tools registered successfully")
except ImportError:
    print("⚠️  Web search tools not available") 
=======
register_web_search_tools(tool_registry) 
>>>>>>> dd4b6124
<|MERGE_RESOLUTION|>--- conflicted
+++ resolved
@@ -21,10 +21,7 @@
     MICROSOFT_365 = "microsoft-365"
     CUSTOM = "custom"
     WEB = "web"
-<<<<<<< HEAD
     CHROME = "chrome"
-=======
->>>>>>> dd4b6124
     
     # Google Workspace Service Categories
     GMAIL = "google-workspace.gmail"
@@ -322,11 +319,8 @@
     register_docs_tools,
     register_sheets_tools,
     register_slides_tools,
-<<<<<<< HEAD
-    register_chrome_tools
-=======
+    register_chrome_tools,
     register_web_search_tools
->>>>>>> dd4b6124
 )
 
 # Register all tools
@@ -336,16 +330,5 @@
 register_docs_tools(tool_registry)
 register_sheets_tools(tool_registry)
 register_slides_tools(tool_registry)
-<<<<<<< HEAD
 register_chrome_tools(tool_registry)
-
-# Register web search tools if available
-try:
-    from .tools.web_search_tools import register_web_search_tools
-    register_web_search_tools(tool_registry)
-    print("✅ Web search tools registered successfully")
-except ImportError:
-    print("⚠️  Web search tools not available") 
-=======
-register_web_search_tools(tool_registry) 
->>>>>>> dd4b6124
+register_web_search_tools(tool_registry) 